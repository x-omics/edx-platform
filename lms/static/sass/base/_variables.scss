$baseline: 20px;

$gw-column: 80px;
$gw-gutter: 20px;

$fg-column: $gw-column;
$fg-gutter: $gw-gutter;
$fg-max-columns: 12;
$fg-max-width: 1400px;
$fg-min-width: 810px;

$sans-serif: 'Open Sans', $verdana;
$monospace: Monaco, 'Bitstream Vera Sans Mono', 'Lucida Console', monospace;
$body-font-family: $sans-serif;
$serif: $georgia;

$body-font-size: em(14);
$body-line-height: golden-ratio(.875em, 1);
$base-font-color: rgb(60,60,60);
$baseFontColor: rgb(60,60,60);
$base-font-color: rgb(60,60,60);
$lighter-base-font-color: rgb(100,100,100);
$very-light-text: #fff;

$white: rgb(255,255,255);
$black: rgb(0,0,0);
$blue: rgb(29,157,217);
$pink: rgb(182,37,104);
$yellow: rgb(255, 252, 221);
$red: rgb(178, 6, 16);
$error-red: rgb(253, 87, 87);
$danger-red: rgb(212, 64, 64);
$light-gray: rgb(221, 221, 221);
$dark-gray: rgb(51, 51, 51);
$border-color: rgb(200, 200, 200);
$sidebar-color: rgb(246, 246, 246);
$outer-border-color: rgb(170, 170, 170);
$green: rgb(37, 184, 90);

// old variables
$light-gray: #ddd;
$dark-gray: #333;

<<<<<<< HEAD
// used by descriptor css
$lightGrey: #edf1f5;
$darkGrey: #8891a1;

// edx.org-related
$m-gray-l1: rgb(203,203,203);
$m-gray-l2: rgb(246,246,246);
$m-gray: rgb(153,153,153);
$m-gray-d1: rgb(102,102,102);
$m-gray-d2: rgb(51,51,51);
$m-gray-a1: rgb(80,80,80);
$m-blue: rgb(65, 116, 170);
// $m-blue: rgb(85, 151, 221); (used in marketing redesign)
$m-blue-l1: rgb(85, 151, 221);
$m-blue-d1: shade($m-blue,15%);
$m-blue-s1: saturate($m-blue,15%);
$m-pink: rgb(204,51,102);
=======
>>>>>>> 7bf73422
// edx.org marketing site variables
$m-gray: #8A8C8F;
$m-gray-l1: #97999B;
$m-gray-l2: #A4A6A8;
$m-gray-l3: #B1B2B4;
$m-gray-l4: #F5F5F5;
$m-gray-d1: #7D7F83;
$m-gray-d2: #707276;
$m-gray-d3: #646668;
$m-gray-d4: #050505;

$m-blue: #1AA1DE;
$m-blue-l1: #2BACE6;
$m-blue-l2: #42B5E9;
$m-blue-l3: #59BEEC;
$m-blue-d1: #1790C7;
$m-blue-d2: #1580B0;
$m-blue-d3: #126F9A;
$m-blue-d4: #0A4A67;

$m-pink: #B52A67;
$m-pink-l1: #CA2F73;
$m-pink-l2: #D33F80;
$m-pink-l3: #D7548E;
$m-pink-d1: #A0255B;
$m-pink-d2: #8C204F;
$m-pink-d3: #771C44;

$m-base-font-size: em(15);

$base-font-color: rgb(60,60,60);
$baseFontColor: rgb(60,60,60);
$lighter-base-font-color: rgb(100,100,100);
$text-color: $dark-gray;

$dark-trans-bg: rgba(0, 0, 0, .75);

$body-bg: rgb(250,250,250);
$container-bg: $white;
$header-image: linear-gradient(-90deg, rgba(255,255,255, 1), rgba(230,230,230, 0.9));
$header-bg: $white;
$courseware-header-image: linear-gradient(top, #fff, #eee);
$courseware-header-bg: transparent;
$footer-bg: $white;
$courseware-footer-border: none;
$courseware-footer-shadow: none;
$courseware-footer-margin: 0px;


// actions
$button-bg-image: linear-gradient(#fff 0%, rgb(250,250,250) 50%, rgb(237,237,237) 50%, rgb(220,220,220) 100%);
$button-bg-color: transparent;
$button-bg-hover-color: #fff;

// actions - primary
$action-primary-bg: $m-blue-d3;
$action-primary-fg: $white;
$action-primary-shadow: $m-blue-d4;

// focused - hover/active pseudo states
$action-primary-focused-bg: $m-blue-d1;
$action-primary-focused-fg: $white;

// current or active navigation item
$action-primary-active-bg: $m-blue;
$action-primary-active-fg: $m-blue-d3;
$action-primary-active-shadow: $m-blue-d2;
$action-primary-active-focused-fg: $m-blue-d4;
$action-primary-active-focused-shadow: $m-blue-d3;

// disabled
$action-primary-disabled-bg: $m-gray-d3;
$action-prmary-disabled-fg: $white;



// actions - secondary
$action-secondary-bg: $m-pink;
$action-secondary-fg: $white;
$action-secondary-shadow: $m-pink-d2;

// focused - hover/active pseudo states
$action-secondary-focused-bg: $m-pink-l3;
$action-secondary-focused-fg: $white;

// current or active navigation item
$action-secondary-active-bg: $m-pink-l2;
$action-secondary-active-fg: $m-pink-d1;
$action-secondary-active-shadow: $m-pink-d1;
$action-secondary-active-focused-fg: $m-pink-d3;
$action-secondary-active-focused-shadow: $m-pink-d2;

// disabled
$action-secondary-disabled-bg: $m-gray-d3;
$action-secondary-disabled-fg: $white;




$faded-hr-image-1: linear-gradient(180deg, rgba(200,200,200, 0) 0%, rgba(200,200,200, 1) 50%, rgba(200,200,200, 0));
$faded-hr-image-2: linear-gradient(180deg, rgba(200,200,200, 0) 0%, rgba(200,200,200, 1));
$faded-hr-image-3: linear-gradient(180deg, rgba(200,200,200, 1) 0%, rgba(200,200,200, 0));
$faded-hr-image-4: linear-gradient(180deg, rgba(240,240,240, 0) 0%, rgba(240,240,240, 1) 50%, rgba(240,240,240, 0));
$faded-hr-image-5: linear-gradient(180deg, rgba(255,255,255, 0) 0%, rgba(255,255,255, 0.8) 50%, rgba(255,255,255, 0));
$faded-hr-image-6: linear-gradient(90deg, rgba(255,255,255, 0) 0%, rgba(255,255,255, 0.6) 50%, rgba(255,255,255, 0));

$dashboard-profile-header-image: linear-gradient(-90deg, rgb(255,255,255), rgb(245,245,245));
$dashboard-profile-header-color: transparent;
$dashboard-profile-color: rgb(252,252,252);
$dot-color: $light-gray;

$content-wrapper-bg: $white;
$course-bg-color: #d6d6d6;
$course-bg-image: url(../images/bg-texture.png);
$account-content-wrapper-bg: shade($body-bg, 2%);

$course-profile-bg: rgb(245,245,245);
$course-header-bg: rgba(255,255,255, 0.93);

$border-color-1: rgb(190,190,190);
$border-color-2: rgb(200,200,200);
$border-color-3: rgb(100,100,100);
$border-color-4: rgb(252,252,252);

$link-color: $blue;
$link-color-d1: $m-blue-d2;
$link-hover: $pink;
$site-status-color: $pink;

$button-color: $blue;
$button-archive-color: #eee;

$shadow-color: $blue;

$sidebar-chapter-bg-top: rgba(255, 255, 255, .6);
$sidebar-chapter-bg-bottom: rgba(255, 255, 255, 0);
$sidebar-chapter-bg: #eee;
$sidebar-active-image: linear-gradient(top, #e6e6e6, #d6d6d6);

$form-bg-color: #fff;
$modal-bg-color: rgb(245,245,245);

//TOP HEADER IMAGE MARGIN
$header_image_margin: -69px;

//FOOTER MARGIN
$footer_margin: ($baseline/4) 0 ($baseline*1.5) 0;

//-----------------
//  CSS BG Images
//-----------------
$homepage-bg-image: '../images/homepage-bg.jpg';

$login-banner-image: url(../images/bg-banner-login.png);
$register-banner-image: url(../images/bg-banner-register.png);

$video-thumb-url: '../images/courses/video-thumb.jpg';<|MERGE_RESOLUTION|>--- conflicted
+++ resolved
@@ -41,7 +41,6 @@
 $light-gray: #ddd;
 $dark-gray: #333;
 
-<<<<<<< HEAD
 // used by descriptor css
 $lightGrey: #edf1f5;
 $darkGrey: #8891a1;
@@ -59,8 +58,6 @@
 $m-blue-d1: shade($m-blue,15%);
 $m-blue-s1: saturate($m-blue,15%);
 $m-pink: rgb(204,51,102);
-=======
->>>>>>> 7bf73422
 // edx.org marketing site variables
 $m-gray: #8A8C8F;
 $m-gray-l1: #97999B;
