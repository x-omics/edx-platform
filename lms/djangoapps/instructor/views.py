"""
Instructor Views
"""
from collections import defaultdict
import csv
import json
import logging
from markupsafe import escape
import os
import re
import requests
from requests.status_codes import codes
import urllib
from collections import OrderedDict

from StringIO import StringIO

from django.conf import settings
from django.contrib.auth.models import User, Group
from django.http import HttpResponse
from django_future.csrf import ensure_csrf_cookie
from django.views.decorators.cache import cache_control
from mitxmako.shortcuts import render_to_response
from django.core.urlresolvers import reverse

from courseware import grades
from courseware.access import (has_access, get_access_group_name,
                               course_beta_test_group_name)
from courseware.courses import get_course_with_access
from courseware.models import StudentModule
from django_comment_common.models import (Role,
                                          FORUM_ROLE_ADMINISTRATOR,
                                          FORUM_ROLE_MODERATOR,
                                          FORUM_ROLE_COMMUNITY_TA)
from django_comment_client.utils import has_forum_access
from psychometrics import psychoanalyze
from student.models import CourseEnrollment, CourseEnrollmentAllowed
from xmodule.modulestore.django import modulestore
import xmodule.graders as xmgraders
import track.views

from .offline_gradecalc import student_grades, offline_grades_available

from bulk_email.models import CourseEmail
import datetime
from hashlib import md5
from bulk_email.tasks import delegate_emails

log = logging.getLogger(__name__)

# internal commands for managing forum roles:
FORUM_ROLE_ADD = 'add'
FORUM_ROLE_REMOVE = 'remove'


def split_by_comma_and_whitespace(s):
    """
    Return string s, split by , or whitespace
    """
    return re.split(r'[\s,]', s)


@ensure_csrf_cookie
@cache_control(no_cache=True, no_store=True, must_revalidate=True)
def instructor_dashboard(request, course_id):
    """Display the instructor dashboard for a course."""
    course = get_course_with_access(request.user, course_id, 'staff', depth=None)

    instructor_access = has_access(request.user, course, 'instructor')   # an instructor can manage staff lists

    forum_admin_access = has_forum_access(request.user, course_id, FORUM_ROLE_ADMINISTRATOR)

    msg = ''
    problems = []
    plots = []

    # the instructor dashboard page is modal: grades, psychometrics, admin
    # keep that state in request.session (defaults to grades mode)
    idash_mode = request.POST.get('idash_mode', '')
    if idash_mode:
        request.session['idash_mode'] = idash_mode
    else:
        idash_mode = request.session.get('idash_mode', 'Grades')

    # assemble some course statistics for output to instructor
    datatable = {'header': ['Statistic', 'Value'],
                 'title': 'Course Statistics At A Glance',
                 }
    data = [['# Enrolled', CourseEnrollment.objects.filter(course_id=course_id).count()]]
    data += compute_course_stats(course).items()
    if request.user.is_staff:
        for field in course.fields:
            if getattr(field.scope, 'user', False):
                continue

            data.append([field.name, json.dumps(field.read_json(course))])
        for namespace in course.namespaces:
            for field in getattr(course, namespace).fields:
                if getattr(field.scope, 'user', False):
                    continue

                data.append(["{}.{}".format(namespace, field.name), json.dumps(field.read_json(course))])
    datatable['data'] = data

    def return_csv(fn, datatable, fp=None):
        if fp is None:
            response = HttpResponse(mimetype='text/csv')
            response['Content-Disposition'] = 'attachment; filename={0}'.format(fn)
        else:
            response = fp
        writer = csv.writer(response, dialect='excel', quotechar='"', quoting=csv.QUOTE_ALL)
        writer.writerow(datatable['header'])
        for datarow in datatable['data']:
            encoded_row = [unicode(s).encode('utf-8') for s in datarow]
            writer.writerow(encoded_row)
        return response

    def get_staff_group(course):
        return get_group(course, 'staff')

    def get_instructor_group(course):
        return get_group(course, 'instructor')

    def get_group(course, groupname):
        grpname = get_access_group_name(course, groupname)
        try:
            group = Group.objects.get(name=grpname)
        except Group.DoesNotExist:
            group = Group(name=grpname)     # create the group
            group.save()
        return group

    def get_beta_group(course):
        """
        Get the group for beta testers of course.
        """
        # Not using get_group because there is no access control action called
        # 'beta', so adding it to get_access_group_name doesn't really make
        # sense.
        name = course_beta_test_group_name(course.location)
        (group, _) = Group.objects.get_or_create(name=name)
        return group

    # process actions from form POST
    action = request.POST.get('action', '')
    use_offline = request.POST.get('use_offline_grades', False)

    if settings.MITX_FEATURES['ENABLE_MANUAL_GIT_RELOAD']:
        if 'GIT pull' in action:
            data_dir = getattr(course, 'data_dir')
            log.debug('git pull {0}'.format(data_dir))
            gdir = settings.DATA_DIR / data_dir
            if not os.path.exists(gdir):
                msg += "====> ERROR in gitreload - no such directory {0}".format(gdir)
            else:
                cmd = "cd {0}; git reset --hard HEAD; git clean -f -d; git pull origin; chmod g+w course.xml".format(gdir)
                msg += "git pull on {0}:<p>".format(data_dir)
                msg += "<pre>{0}</pre></p>".format(escape(os.popen(cmd).read()))
                track.views.server_track(request, 'git pull {0}'.format(data_dir), {}, page='idashboard')

        if 'Reload course' in action:
            log.debug('reloading {0} ({1})'.format(course_id, course))
            try:
                data_dir = getattr(course, 'data_dir')
                modulestore().try_load_course(data_dir)
                msg += "<br/><p>Course reloaded from {0}</p>".format(data_dir)
                track.views.server_track(request, 'reload {0}'.format(data_dir), {}, page='idashboard')
                course_errors = modulestore().get_item_errors(course.location)
                msg += '<ul>'
                for cmsg, cerr in course_errors:
                    msg += "<li>{0}: <pre>{1}</pre>".format(cmsg, escape(cerr))
                msg += '</ul>'
            except Exception as err:
                msg += '<br/><p>Error: {0}</p>'.format(escape(err))

    if action == 'Dump list of enrolled students' or action == 'List enrolled students':
        log.debug(action)
        datatable = get_student_grade_summary_data(request, course, course_id, get_grades=False, use_offline=use_offline)
        datatable['title'] = 'List of students enrolled in {0}'.format(course_id)
        track.views.server_track(request, 'list-students', {}, page='idashboard')

    elif 'Dump Grades' in action:
        log.debug(action)
        datatable = get_student_grade_summary_data(request, course, course_id, get_grades=True, use_offline=use_offline)
        datatable['title'] = 'Summary Grades of students enrolled in {0}'.format(course_id)
        track.views.server_track(request, 'dump-grades', {}, page='idashboard')

    elif 'Dump all RAW grades' in action:
        log.debug(action)
        datatable = get_student_grade_summary_data(request, course, course_id, get_grades=True,
                                                   get_raw_scores=True, use_offline=use_offline)
        datatable['title'] = 'Raw Grades of students enrolled in {0}'.format(course_id)
        track.views.server_track(request, 'dump-grades-raw', {}, page='idashboard')

    elif 'Download CSV of all student grades' in action:
        track.views.server_track(request, 'dump-grades-csv', {}, page='idashboard')
        return return_csv('grades_{0}.csv'.format(course_id),
                          get_student_grade_summary_data(request, course, course_id, use_offline=use_offline))

    elif 'Download CSV of all RAW grades' in action:
        track.views.server_track(request, 'dump-grades-csv-raw', {}, page='idashboard')
        return return_csv('grades_{0}_raw.csv'.format(course_id),
                          get_student_grade_summary_data(request, course, course_id, get_raw_scores=True, use_offline=use_offline))

    elif 'Download CSV of answer distributions' in action:
        track.views.server_track(request, 'dump-answer-dist-csv', {}, page='idashboard')
        return return_csv('answer_dist_{0}.csv'.format(course_id), get_answers_distribution(request, course_id))

    elif 'Dump description of graded assignments configuration' in action:
        track.views.server_track(request, action, {}, page='idashboard')
        msg += dump_grading_context(course)

    elif "Reset student's attempts" in action or "Delete student state for problem" in action:
        # get the form data
        unique_student_identifier = request.POST.get('unique_student_identifier', '')
        problem_to_reset = request.POST.get('problem_to_reset', '')

        if problem_to_reset[-4:] == ".xml":
            problem_to_reset = problem_to_reset[:-4]

        # try to uniquely id student by email address or username
        try:
            if "@" in unique_student_identifier:
                student_to_reset = User.objects.get(email=unique_student_identifier)
            else:
                student_to_reset = User.objects.get(username=unique_student_identifier)
            msg += "Found a single student to reset.  "
        except:
            student_to_reset = None
            msg += "<font color='red'>Couldn't find student with that email or username.  </font>"

        if student_to_reset is not None:
            # find the module in question
            if '/' not in problem_to_reset:				# allow state of modules other than problem to be reset
                problem_to_reset = "problem/" + problem_to_reset    # but problem is the default
            try:
                (org, course_name, _) = course_id.split("/")
                module_state_key = "i4x://" + org + "/" + course_name + "/" + problem_to_reset
                module_to_reset = StudentModule.objects.get(student_id=student_to_reset.id,
                                                            course_id=course_id,
                                                            module_state_key=module_state_key)
                msg += "Found module to reset.  "
            except Exception:
                msg += "<font color='red'>Couldn't find module with that urlname.  </font>"

        if "Delete student state for problem" in action:
            # delete the state
            try:
                module_to_reset.delete()
                msg += "<font color='red'>Deleted student module state for %s!</font>" % module_state_key
            except:
                msg += "Failed to delete module state for %s/%s" % (unique_student_identifier, problem_to_reset)
        else:
            # modify the problem's state
            try:
                # load the state json
                problem_state = json.loads(module_to_reset.state)
                old_number_of_attempts = problem_state["attempts"]
                problem_state["attempts"] = 0

                # save
                module_to_reset.state = json.dumps(problem_state)
                module_to_reset.save()
                track.views.server_track(request,
                                         '{instructor} reset attempts from {old_attempts} to 0 for {student} on problem {problem} in {course}'.format(
                                             old_attempts=old_number_of_attempts,
                                             student=student_to_reset,
                                             problem=module_to_reset.module_state_key,
                                             instructor=request.user,
                                             course=course_id),
                                         {},
                                         page='idashboard')
                msg += "<font color='green'>Module state successfully reset!</font>"
            except:
                msg += "<font color='red'>Couldn't reset module state.  </font>"

    elif "Get link to student's progress page" in action:
        unique_student_identifier = request.POST.get('unique_student_identifier', '')
        try:
            if "@" in unique_student_identifier:
                student_to_reset = User.objects.get(email=unique_student_identifier)
            else:
                student_to_reset = User.objects.get(username=unique_student_identifier)
            progress_url = reverse('student_progress', kwargs={'course_id': course_id, 'student_id': student_to_reset.id})
            track.views.server_track(request,
                                     '{instructor} requested progress page for {student} in {course}'.format(
                                         student=student_to_reset,
                                         instructor=request.user,
                                         course=course_id),
                                     {},
                                     page='idashboard')
            msg += "<a href='{0}' target='_blank'> Progress page for username: {1} with email address: {2}</a>.".format(progress_url, student_to_reset.username, student_to_reset.email)
        except:
            msg += "<font color='red'>Couldn't find student with that username.  </font>"

    #----------------------------------------
    # export grades to remote gradebook

    elif action == 'List assignments available in remote gradebook':
        msg2, datatable = _do_remote_gradebook(request.user, course, 'get-assignments')
        msg += msg2

    elif action == 'List assignments available for this course':
        log.debug(action)
        allgrades = get_student_grade_summary_data(request, course, course_id, get_grades=True, use_offline=use_offline)

        assignments = [[x] for x in allgrades['assignments']]
        datatable = {'header': ['Assignment Name']}
        datatable['data'] = assignments
        datatable['title'] = action

        msg += 'assignments=<pre>%s</pre>' % assignments

    elif action == 'List enrolled students matching remote gradebook':
        stud_data = get_student_grade_summary_data(request, course, course_id, get_grades=False, use_offline=use_offline)
        msg2, rg_stud_data = _do_remote_gradebook(request.user, course, 'get-membership')
        datatable = {'header': ['Student  email', 'Match?']}
        rg_students = [x['email'] for x in rg_stud_data['retdata']]

        def domatch(x):
            return 'yes' if x.email in rg_students else 'No'
        datatable['data'] = [[x.email, domatch(x)] for x in stud_data['students']]
        datatable['title'] = action

    elif action in ['Display grades for assignment', 'Export grades for assignment to remote gradebook',
                    'Export CSV file of grades for assignment']:

        log.debug(action)
        datatable = {}
        aname = request.POST.get('assignment_name', '')
        if not aname:
            msg += "<font color='red'>Please enter an assignment name</font>"
        else:
            allgrades = get_student_grade_summary_data(request, course, course_id, get_grades=True, use_offline=use_offline)
            if aname not in allgrades['assignments']:
                msg += "<font color='red'>Invalid assignment name '%s'</font>" % aname
            else:
                aidx = allgrades['assignments'].index(aname)
                datatable = {'header': ['External email', aname]}
                datatable['data'] = [[x.email, x.grades[aidx]] for x in allgrades['students']]
                datatable['title'] = 'Grades for assignment "%s"' % aname

                if 'Export CSV' in action:
                    # generate and return CSV file
                    return return_csv('grades %s.csv' % aname, datatable)

                elif 'remote gradebook' in action:
                    fp = StringIO()
                    return_csv('', datatable, fp=fp)
                    fp.seek(0)
                    files = {'datafile': fp}
                    msg2, _ = _do_remote_gradebook(request.user, course, 'post-grades', files=files)
                    msg += msg2

    #----------------------------------------
    # Admin

    elif 'List course staff' in action:
        group = get_staff_group(course)
        msg += 'Staff group = {0}'.format(group.name)
        datatable = _group_members_table(group, "List of Staff", course_id)
        track.views.server_track(request, 'list-staff', {}, page='idashboard')

    elif 'List course instructors' in action and request.user.is_staff:
        group = get_instructor_group(course)
        msg += 'Instructor group = {0}'.format(group.name)
        log.debug('instructor grp={0}'.format(group.name))
        uset = group.user_set.all()
        datatable = {'header': ['Username', 'Full name']}
        datatable['data'] = [[x.username, x.profile.name] for x in uset]
        datatable['title'] = 'List of Instructors in course {0}'.format(course_id)
        track.views.server_track(request, 'list-instructors', {}, page='idashboard')

    elif action == 'Add course staff':
        uname = request.POST['staffuser']
        group = get_staff_group(course)
        msg += add_user_to_group(request, uname, group, 'staff', 'staff')

    elif action == 'Add instructor' and request.user.is_staff:
        uname = request.POST['instructor']
        try:
            user = User.objects.get(username=uname)
        except User.DoesNotExist:
            msg += '<font color="red">Error: unknown username "{0}"</font>'.format(uname)
            user = None
        if user is not None:
            group = get_instructor_group(course)
            msg += '<font color="green">Added {0} to instructor group = {1}</font>'.format(user, group.name)
            log.debug('staffgrp={0}'.format(group.name))
            user.groups.add(group)
            track.views.server_track(request, 'add-instructor {0}'.format(user), {}, page='idashboard')

    elif action == 'Remove course staff':
        uname = request.POST['staffuser']
        group = get_staff_group(course)
        msg += remove_user_from_group(request, uname, group, 'staff', 'staff')

    elif action == 'Remove instructor' and request.user.is_staff:
        uname = request.POST['instructor']
        try:
            user = User.objects.get(username=uname)
        except User.DoesNotExist:
            msg += '<font color="red">Error: unknown username "{0}"</font>'.format(uname)
            user = None
        if user is not None:
            group = get_instructor_group(course)
            msg += '<font color="green">Removed {0} from instructor group = {1}</font>'.format(user, group.name)
            log.debug('instructorgrp={0}'.format(group.name))
            user.groups.remove(group)
            track.views.server_track(request, 'remove-instructor {0}'.format(user), {}, page='idashboard')

    #----------------------------------------
    # DataDump

    elif 'Download CSV of all student profile data' in action:
        enrolled_students = User.objects.filter(courseenrollment__course_id=course_id).order_by('username').select_related("profile")
        profkeys = ['name', 'language', 'location', 'year_of_birth', 'gender', 'level_of_education',
                    'mailing_address', 'goals']
        datatable = {'header': ['username', 'email'] + profkeys}

        def getdat(u):
            p = u.profile
            return [u.username, u.email] + [getattr(p, x, '') for x in profkeys]

        datatable['data'] = [getdat(u) for u in enrolled_students]
        datatable['title'] = 'Student profile data for course %s' % course_id
        return return_csv('profiledata_%s.csv' % course_id, datatable)

    elif 'Download CSV of all responses to problem' in action:
        problem_to_dump = request.POST.get('problem_to_dump', '')

        if problem_to_dump[-4:] == ".xml":
            problem_to_dump = problem_to_dump[:-4]
        try:
            (org, course_name, run) = course_id.split("/")
            module_state_key = "i4x://" + org + "/" + course_name + "/problem/" + problem_to_dump
            smdat = StudentModule.objects.filter(course_id=course_id,
                                                 module_state_key=module_state_key)
            smdat = smdat.order_by('student')
            msg += "Found %d records to dump " % len(smdat)
        except Exception as err:
            msg += "<font color='red'>Couldn't find module with that urlname.  </font>"
            msg += "<pre>%s</pre>" % escape(err)
            smdat = []

        if smdat:
            datatable = {'header': ['username', 'state']}
            datatable['data'] = [[x.student.username, x.state] for x in smdat]
            datatable['title'] = 'Student state for problem %s' % problem_to_dump
            return return_csv('student_state_from_%s.csv' % problem_to_dump, datatable)

    #----------------------------------------
    # Group management

    elif 'List beta testers' in action:
        group = get_beta_group(course)
        msg += 'Beta test group = {0}'.format(group.name)
        datatable = _group_members_table(group, "List of beta_testers", course_id)
        track.views.server_track(request, 'list-beta-testers', {}, page='idashboard')

    elif action == 'Add beta testers':
        users = request.POST['betausers']
        log.debug("users: {0!r}".format(users))
        group = get_beta_group(course)
        for username_or_email in split_by_comma_and_whitespace(users):
            msg += "<p>{0}</p>".format(
                add_user_to_group(request, username_or_email, group, 'beta testers', 'beta-tester'))

    elif action == 'Remove beta testers':
        users = request.POST['betausers']
        group = get_beta_group(course)
        for username_or_email in split_by_comma_and_whitespace(users):
            msg += "<p>{0}</p>".format(
                remove_user_from_group(request, username_or_email, group, 'beta testers', 'beta-tester'))

    #----------------------------------------
    # forum administration

    elif action == 'List course forum admins':
        rolename = FORUM_ROLE_ADMINISTRATOR
        datatable = {}
        msg += _list_course_forum_members(course_id, rolename, datatable)
        track.views.server_track(request, 'list-{0}'.format(rolename), {}, page='idashboard')

    elif action == 'Remove forum admin':
        uname = request.POST['forumadmin']
        msg += _update_forum_role_membership(uname, course, FORUM_ROLE_ADMINISTRATOR, FORUM_ROLE_REMOVE)
        track.views.server_track(request, '{0} {1} as {2} for {3}'.format(FORUM_ROLE_REMOVE, uname, FORUM_ROLE_ADMINISTRATOR, course_id),
                                 {}, page='idashboard')

    elif action == 'Add forum admin':
        uname = request.POST['forumadmin']
        msg += _update_forum_role_membership(uname, course, FORUM_ROLE_ADMINISTRATOR, FORUM_ROLE_ADD)
        track.views.server_track(request, '{0} {1} as {2} for {3}'.format(FORUM_ROLE_ADD, uname, FORUM_ROLE_ADMINISTRATOR, course_id),
                                 {}, page='idashboard')

    elif action == 'List course forum moderators':
        rolename = FORUM_ROLE_MODERATOR
        datatable = {}
        msg += _list_course_forum_members(course_id, rolename, datatable)
        track.views.server_track(request, 'list-{0}'.format(rolename), {}, page='idashboard')

    elif action == 'Remove forum moderator':
        uname = request.POST['forummoderator']
        msg += _update_forum_role_membership(uname, course, FORUM_ROLE_MODERATOR, FORUM_ROLE_REMOVE)
        track.views.server_track(request, '{0} {1} as {2} for {3}'.format(FORUM_ROLE_REMOVE, uname, FORUM_ROLE_MODERATOR, course_id),
                                 {}, page='idashboard')

    elif action == 'Add forum moderator':
        uname = request.POST['forummoderator']
        msg += _update_forum_role_membership(uname, course, FORUM_ROLE_MODERATOR, FORUM_ROLE_ADD)
        track.views.server_track(request, '{0} {1} as {2} for {3}'.format(FORUM_ROLE_ADD, uname, FORUM_ROLE_MODERATOR, course_id),
                                 {}, page='idashboard')

    elif action == 'List course forum community TAs':
        rolename = FORUM_ROLE_COMMUNITY_TA
        datatable = {}
        msg += _list_course_forum_members(course_id, rolename, datatable)
        track.views.server_track(request, 'list-{0}'.format(rolename), {}, page='idashboard')

    elif action == 'Remove forum community TA':
        uname = request.POST['forummoderator']
        msg += _update_forum_role_membership(uname, course, FORUM_ROLE_COMMUNITY_TA, FORUM_ROLE_REMOVE)
        track.views.server_track(request, '{0} {1} as {2} for {3}'.format(FORUM_ROLE_REMOVE, uname, FORUM_ROLE_COMMUNITY_TA, course_id),
                                 {}, page='idashboard')

    elif action == 'Add forum community TA':
        uname = request.POST['forummoderator']
        msg += _update_forum_role_membership(uname, course, FORUM_ROLE_COMMUNITY_TA, FORUM_ROLE_ADD)
        track.views.server_track(request, '{0} {1} as {2} for {3}'.format(FORUM_ROLE_ADD, uname, FORUM_ROLE_COMMUNITY_TA, course_id),
                                 {}, page='idashboard')

    #----------------------------------------
    # enrollment

    elif action == 'List students who may enroll but may not have yet signed up':
        ceaset = CourseEnrollmentAllowed.objects.filter(course_id=course_id)
        datatable = {'header': ['StudentEmail']}
        datatable['data'] = [[x.email] for x in ceaset]
        datatable['title'] = action

    elif action == 'Enroll multiple students':

        students = request.POST.get('multiple_students', '')
        auto_enroll = bool(request.POST.get('auto_enroll'))
        ret = _do_enroll_students(course, course_id, students, auto_enroll=auto_enroll)
        datatable = ret['datatable']

    elif action == 'Unenroll multiple students':

        students = request.POST.get('multiple_students', '')
        ret = _do_unenroll_students(course_id, students)
        datatable = ret['datatable']

    elif action == 'List sections available in remote gradebook':

        msg2, datatable = _do_remote_gradebook(request.user, course, 'get-sections')
        msg += msg2

    elif action in ['List students in section in remote gradebook',
                    'Overload enrollment list using remote gradebook',
                    'Merge enrollment list with remote gradebook']:

        section = request.POST.get('gradebook_section', '')
        msg2, datatable = _do_remote_gradebook(request.user, course, 'get-membership', dict(section=section))
        msg += msg2

        if not 'List' in action:
            students = ','.join([x['email'] for x in datatable['retdata']])
            overload = 'Overload' in action
            ret = _do_enroll_students(course, course_id, students, overload=overload)
            datatable = ret['datatable']

<<<<<<< HEAD
    #----------------------------------------
    # email

    elif action == 'Send email':
        to = request.POST.get("to")
        subject = request.POST.get("subject")
        html_message = request.POST.get("message")

        email = CourseEmail(course_id=course_id,
                            sender=request.user,
                            to=to,
                            subject=subject,
                            html_message=html_message,
                            hash=md5((html_message+subject+datetime.datetime.isoformat(datetime.datetime.now())).encode('utf-8')).hexdigest())
        email.save()

        delegate_emails(email.hash, email.to, course)
        
=======
>>>>>>> 25aec96e
    #----------------------------------------
    # psychometrics

    elif action == 'Generate Histogram and IRT Plot':
        problem = request.POST['Problem']
        nmsg, plots = psychoanalyze.generate_plots_for_problem(problem)
        msg += nmsg
        track.views.server_track(request, 'psychometrics {0}'.format(problem), {}, page='idashboard')

    if idash_mode == 'Psychometrics':
        problems = psychoanalyze.problems_with_psychometric_data(course_id)

    #----------------------------------------
    # analytics
    def get_analytics_result(analytics_name):
        """Return data for an Analytic piece, or None if it doesn't exist. It
        logs and swallows errors.
        """
        url = settings.ANALYTICS_SERVER_URL + \
            "get?aname={}&course_id={}&apikey={}".format(analytics_name,
                                                         course_id,
                                                         settings.ANALYTICS_API_KEY)
        try:
            res = requests.get(url)
        except Exception:
            log.exception("Error trying to access analytics at %s", url)
            return None

        if res.status_code == codes.OK:
            # WARNING: do not use req.json because the preloaded json doesn't
            # preserve the order of the original record (hence OrderedDict).
            return json.loads(res.content, object_pairs_hook=OrderedDict)
        else:
            log.error("Error fetching %s, code: %s, msg: %s",
                      url, res.status_code, res.content)
        return None

    analytics_results = {}

    if idash_mode == 'Analytics':
        DASHBOARD_ANALYTICS = [
            # "StudentsAttemptedProblems",  # num students who tried given problem
            "StudentsDailyActivity",  # active students by day
            "StudentsDropoffPerDay",  # active students dropoff by day
            # "OverallGradeDistribution",  # overall point distribution for course
            "StudentsActive",  # num students active in time period (default = 1wk)
            "StudentsEnrolled",  # num students enrolled
            # "StudentsPerProblemCorrect",  # foreach problem, num students correct
            "ProblemGradeDistribution",  # foreach problem, grade distribution
        ]
        for analytic_name in DASHBOARD_ANALYTICS:
            analytics_results[analytic_name] = get_analytics_result(analytic_name)

    #----------------------------------------
    # offline grades?

    if use_offline:
        msg += "<br/><font color='orange'>Grades from %s</font>" % offline_grades_available(course_id)

    #----------------------------------------
    # context for rendering

    context = {'course': course,
               'staff_access': True,
               'admin_access': request.user.is_staff,
               'instructor_access': instructor_access,
               'forum_admin_access': forum_admin_access,
               'datatable': datatable,
               'msg': msg,
               'modeflag': {idash_mode: 'selectedmode'},
               'problems': problems,		# psychometrics
               'plots': plots,			# psychometrics
               'course_errors': modulestore().get_item_errors(course.location),

               'djangopid': os.getpid(),
               'mitx_version': getattr(settings, 'MITX_VERSION_STRING', ''),
               'offline_grade_log': offline_grades_available(course_id),
               'cohorts_ajax_url': reverse('cohorts', kwargs={'course_id': course_id}),

               'analytics_results': analytics_results,
               }

    return render_to_response('courseware/instructor_dashboard.html', context)


def _do_remote_gradebook(user, course, action, args=None, files=None):
    '''
    Perform remote gradebook action.  Returns msg, datatable.
    '''
    rg = course.remote_gradebook
    if not rg:
        msg = "No remote gradebook defined in course metadata"
        return msg, {}

    rgurl = settings.MITX_FEATURES.get('REMOTE_GRADEBOOK_URL', '')
    if not rgurl:
        msg = "No remote gradebook url defined in settings.MITX_FEATURES"
        return msg, {}

    rgname = rg.get('name', '')
    if not rgname:
        msg = "No gradebook name defined in course remote_gradebook metadata"
        return msg, {}

    if args is None:
        args = {}
    data = dict(submit=action, gradebook=rgname, user=user.email)
    data.update(args)

    try:
        resp = requests.post(rgurl, data=data, verify=False, files=files)
        retdict = json.loads(resp.content)
    except Exception as err:
        msg = "Failed to communicate with gradebook server at %s<br/>" % rgurl
        msg += "Error: %s" % err
        msg += "<br/>resp=%s" % resp.content
        msg += "<br/>data=%s" % data
        return msg, {}

    msg = '<pre>%s</pre>' % retdict['msg'].replace('\n', '<br/>')
    retdata = retdict['data']  	# a list of dicts

    if retdata:
        datatable = {'header': retdata[0].keys()}
        datatable['data'] = [x.values() for x in retdata]
        datatable['title'] = 'Remote gradebook response for %s' % action
        datatable['retdata'] = retdata
    else:
        datatable = {}

    return msg, datatable


def _list_course_forum_members(course_id, rolename, datatable):
    """
    Fills in datatable with forum membership information, for a given role,
    so that it will be displayed on instructor dashboard.

      course_ID = the ID string for a course
      rolename = one of "Administrator", "Moderator", "Community TA"

    Returns message status string to append to displayed message, if role is unknown.
    """
    # make sure datatable is set up properly for display first, before checking for errors
    datatable['header'] = ['Username', 'Full name', 'Roles']
    datatable['title'] = 'List of Forum {0}s in course {1}'.format(rolename, course_id)
    datatable['data'] = []
    try:
        role = Role.objects.get(name=rolename, course_id=course_id)
    except Role.DoesNotExist:
        return '<font color="red">Error: unknown rolename "{0}"</font>'.format(rolename)
    uset = role.users.all().order_by('username')
    msg = 'Role = {0}'.format(rolename)
    log.debug('role={0}'.format(rolename))
    datatable['data'] = [[x.username, x.profile.name, ', '.join([r.name for r in x.roles.filter(course_id=course_id).order_by('name')])] for x in uset]
    return msg


def _update_forum_role_membership(uname, course, rolename, add_or_remove):
    '''
    Supports adding a user to a course's forum role

      uname = username string for user
      course = course object
      rolename = one of "Administrator", "Moderator", "Community TA"
      add_or_remove = one of "add" or "remove"

    Returns message status string to append to displayed message,  Status is returned if user
    or role is unknown, or if entry already exists when adding, or if entry doesn't exist when removing.
    '''
    # check that username and rolename are valid:
    try:
        user = User.objects.get(username=uname)
    except User.DoesNotExist:
        return '<font color="red">Error: unknown username "{0}"</font>'.format(uname)
    try:
        role = Role.objects.get(name=rolename, course_id=course.id)
    except Role.DoesNotExist:
        return '<font color="red">Error: unknown rolename "{0}"</font>'.format(rolename)

    # check whether role already has the specified user:
    alreadyexists = role.users.filter(username=uname).exists()
    msg = ''
    log.debug('rolename={0}'.format(rolename))
    if add_or_remove == FORUM_ROLE_REMOVE:
        if not alreadyexists:
            msg = '<font color="red">Error: user "{0}" does not have rolename "{1}", cannot remove</font>'.format(uname, rolename)
        else:
            user.roles.remove(role)
            msg = '<font color="green">Removed "{0}" from "{1}" forum role = "{2}"</font>'.format(user, course.id, rolename)
    else:
        if alreadyexists:
            msg = '<font color="red">Error: user "{0}" already has rolename "{1}", cannot add</font>'.format(uname, rolename)
        else:
            if (rolename == FORUM_ROLE_ADMINISTRATOR and not has_access(user, course, 'staff')):
                msg = '<font color="red">Error: user "{0}" should first be added as staff before adding as a forum administrator, cannot add</font>'.format(uname)
            else:
                user.roles.add(role)
                msg = '<font color="green">Added "{0}" to "{1}" forum role = "{2}"</font>'.format(user, course.id, rolename)

    return msg


def _group_members_table(group, title, course_id):
    """
    Return a data table of usernames and names of users in group_name.

    Arguments:
        group -- a django group.
        title -- a descriptive title to show the user

    Returns:
        a dictionary with keys
        'header': ['Username', 'Full name'],
        'data': [[username, name] for all users]
        'title': "{title} in course {course}"
    """
    uset = group.user_set.all()
    datatable = {'header': ['Username', 'Full name']}
    datatable['data'] = [[x.username, x.profile.name] for x in uset]
    datatable['title'] = '{0} in course {1}'.format(title, course_id)
    return datatable


def _add_or_remove_user_group(request, username_or_email, group, group_title, event_name, do_add):
    """
    Implementation for both add and remove functions, to get rid of shared code.  do_add is bool that determines which
    to do.
    """
    user = None
    try:
        if '@' in username_or_email:
            user = User.objects.get(email=username_or_email)
        else:
            user = User.objects.get(username=username_or_email)
    except User.DoesNotExist:
        msg = '<font color="red">Error: unknown username or email "{0}"</font>'.format(username_or_email)
        user = None

    if user is not None:
        action = "Added" if do_add else "Removed"
        prep = "to" if do_add else "from"
        msg = '<font color="green">{action} {0} {prep} {1} group = {2}</font>'.format(user, group_title, group.name,
                                                                                      action=action, prep=prep)
        if do_add:
            user.groups.add(group)
        else:
            user.groups.remove(group)
        event = "add" if do_add else "remove"
        track.views.server_track(request, '{event}-{0} {1}'.format(event_name, user, event=event),
                                 {}, page='idashboard')

    return msg


def add_user_to_group(request, username_or_email, group, group_title, event_name):
    """
    Look up the given user by username (if no '@') or email (otherwise), and add them to group.

    Arguments:
       request: django request--used for tracking log
       username_or_email: who to add.  Decide if it's an email by presense of an '@'
       group: django group object
       group_title: what to call this group in messages to user--e.g. "beta-testers".
       event_name: what to call this event when logging to tracking logs.

    Returns:
       html to insert in the message field
    """
    return _add_or_remove_user_group(request, username_or_email, group, group_title, event_name, True)


def remove_user_from_group(request, username_or_email, group, group_title, event_name):
    """
    Look up the given user by username (if no '@') or email (otherwise), and remove them from group.

    Arguments:
       request: django request--used for tracking log
       username_or_email: who to remove.  Decide if it's an email by presense of an '@'
       group: django group object
       group_title: what to call this group in messages to user--e.g. "beta-testers".
       event_name: what to call this event when logging to tracking logs.

    Returns:
       html to insert in the message field
    """
    return _add_or_remove_user_group(request, username_or_email, group, group_title, event_name, False)


def get_student_grade_summary_data(request, course, course_id, get_grades=True, get_raw_scores=False, use_offline=False):
    '''
    Return data arrays with student identity and grades for specified course.

    course = CourseDescriptor
    course_id = course ID

    Note: both are passed in, only because instructor_dashboard already has them already.

    returns datatable = dict(header=header, data=data)
    where

    header = list of strings labeling the data fields
    data = list (one per student) of lists of data corresponding to the fields

    If get_raw_scores=True, then instead of grade summaries, the raw grades for all graded modules are returned.

    '''
    enrolled_students = User.objects.filter(courseenrollment__course_id=course_id).prefetch_related("groups").order_by('username')

    header = ['ID', 'Username', 'Full Name', 'edX email', 'External email']
    assignments = []
    if get_grades and enrolled_students.count() > 0:
        # just to construct the header
        gradeset = student_grades(enrolled_students[0], request, course, keep_raw_scores=get_raw_scores, use_offline=use_offline)
        # log.debug('student {0} gradeset {1}'.format(enrolled_students[0], gradeset))
        if get_raw_scores:
            assignments += [score.section for score in gradeset['raw_scores']]
        else:
            assignments += [x['label'] for x in gradeset['section_breakdown']]
    header += assignments

    datatable = {'header': header, 'assignments': assignments, 'students': enrolled_students}
    data = []

    for student in enrolled_students:
        datarow = [student.id, student.username, student.profile.name, student.email]
        try:
            datarow.append(student.externalauthmap.external_email)
        except:  # ExternalAuthMap.DoesNotExist
            datarow.append('')

        if get_grades:
            gradeset = student_grades(student, request, course, keep_raw_scores=get_raw_scores, use_offline=use_offline)
            log.debug('student={0}, gradeset={1}'.format(student, gradeset))
            if get_raw_scores:
                # TODO (ichuang) encode Score as dict instead of as list, so score[0] -> score['earned']
                sgrades = [(getattr(score, 'earned', '') or score[0]) for score in gradeset['raw_scores']]
            else:
                sgrades = [x['percent'] for x in gradeset['section_breakdown']]
            datarow += sgrades
            student.grades = sgrades  	# store in student object

        data.append(datarow)
    datatable['data'] = data
    return datatable

#-----------------------------------------------------------------------------


@cache_control(no_cache=True, no_store=True, must_revalidate=True)
def gradebook(request, course_id):
    """
    Show the gradebook for this course:
    - only displayed to course staff
    - shows students who are enrolled.
    """
    course = get_course_with_access(request.user, course_id, 'staff', depth=None)

    enrolled_students = User.objects.filter(courseenrollment__course_id=course_id).order_by('username').select_related("profile")

    # TODO (vshnayder): implement pagination.
    enrolled_students = enrolled_students[:1000]   # HACK!

    student_info = [{'username': student.username,
                     'id': student.id,
                     'email': student.email,
                     'grade_summary': student_grades(student, request, course),
                     'realname': student.profile.name,
                     }
                    for student in enrolled_students]

    return render_to_response('courseware/gradebook.html', {
        'students': student_info,
        'course': course,
        'course_id': course_id,
        # Checked above
        'staff_access': True,
        'ordered_grades': sorted(course.grade_cutoffs.items(), key=lambda i: i[1], reverse=True),
    })


@cache_control(no_cache=True, no_store=True, must_revalidate=True)
def grade_summary(request, course_id):
    """Display the grade summary for a course."""
    course = get_course_with_access(request.user, course_id, 'staff')

    # For now, just a static page
    context = {'course': course,
               'staff_access': True, }
    return render_to_response('courseware/grade_summary.html', context)


#-----------------------------------------------------------------------------
# enrollment

def _do_enroll_students(course, course_id, students, overload=False, auto_enroll=False):
    """Do the actual work of enrolling multiple students, presented as a string
    of emails separated by commas or returns"""

    new_students, new_students_lc = get_and_clean_student_list(students)
    status = dict([x, 'unprocessed'] for x in new_students)

    if overload:  	# delete all but staff
        todelete = CourseEnrollment.objects.filter(course_id=course_id)
        for ce in todelete:
            if not has_access(ce.user, course, 'staff') and ce.user.email.lower() not in new_students_lc:
                status[ce.user.email] = 'deleted'
                ce.delete()
            else:
                status[ce.user.email] = 'is staff'
        ceaset = CourseEnrollmentAllowed.objects.filter(course_id=course_id)
        for cea in ceaset:
            status[cea.email] = 'removed from pending enrollment list'
        ceaset.delete()

    for student in new_students:
        try:
            user = User.objects.get(email=student)
        except User.DoesNotExist:

            #User not signed up yet, put in pending enrollment allowed table
            cea = CourseEnrollmentAllowed.objects.filter(email=student, course_id=course_id)

            #If enrollmentallowed already exists, update auto_enroll flag to however it was set in UI
            #Will be 0 or 1 records as there is a unique key on email + course_id
            if cea:
                cea[0].auto_enroll = auto_enroll
                cea[0].save()
                status[student] = 'user does not exist, enrollment already allowed, pending with auto enrollment ' \
                    + ('on' if auto_enroll else 'off')
                continue
            cea = CourseEnrollmentAllowed(email=student, course_id=course_id, auto_enroll=auto_enroll)
            cea.save()
            status[student] = 'user does not exist, enrollment allowed, pending with auto enrollment ' + ('on' if auto_enroll else 'off')
            continue

        if CourseEnrollment.objects.filter(user=user, course_id=course_id):
            status[student] = 'already enrolled'
            continue
        try:
            ce = CourseEnrollment(user=user, course_id=course_id)
            ce.save()
            status[student] = 'added'
        except:
            status[student] = 'rejected'

    datatable = {'header': ['StudentEmail', 'action']}
    datatable['data'] = [[x, status[x]] for x in sorted(status)]
    datatable['title'] = 'Enrollment of students'

    def sf(stat):
        return [x for x in status if status[x] == stat]

    data = dict(added=sf('added'), rejected=sf('rejected') + sf('exists'),
                deleted=sf('deleted'), datatable=datatable)

    return data


#Unenrollment
def _do_unenroll_students(course_id, students):
    """Do the actual work of un-enrolling multiple students, presented as a string
    of emails separated by commas or returns"""

    old_students, old_students_lc = get_and_clean_student_list(students)
    status = dict([x, 'unprocessed'] for x in old_students)

    for student in old_students:

        isok = False
        cea = CourseEnrollmentAllowed.objects.filter(course_id=course_id, email=student)
        #Will be 0 or 1 records as there is a unique key on email + course_id
        if cea:
            cea[0].delete()
            status[student] = "un-enrolled"
            isok = True

        try:
            user = User.objects.get(email=student)
        except User.DoesNotExist:
            continue

        ce = CourseEnrollment.objects.filter(user=user, course_id=course_id)
        #Will be 0 or 1 records as there is a unique key on user + course_id
        if ce:
            try:
                ce[0].delete()
                status[student] = "un-enrolled"
            except Exception as err:
                if not isok:
                    status[student] = "Error!  Failed to un-enroll"

    datatable = {'header': ['StudentEmail', 'action']}
    datatable['data'] = [[x, status[x]] for x in sorted(status)]
    datatable['title'] = 'Un-enrollment of students'

    data = dict(datatable=datatable)
    return data


def get_and_clean_student_list(students):
    """
    Separate out individual student email from the comma, or space separated string.

    In:
    students: string coming from the input text area
    Return:
    students: list of cleaned student emails
    students_lc: list of lower case cleaned student emails
    """

    students = split_by_comma_and_whitespace(students)
    students = [str(s.strip()) for s in students]
    students = [s for s in students if s != '']
    students_lc = [x.lower() for x in students]

    return students, students_lc

#-----------------------------------------------------------------------------
# answer distribution


def get_answers_distribution(request, course_id):
    """
    Get the distribution of answers for all graded problems in the course.

    Return a dict with two keys:
    'header': a header row
    'data': a list of rows
    """
    course = get_course_with_access(request.user, course_id, 'staff')

    dist = grades.answer_distributions(request, course)

    d = {}
    d['header'] = ['url_name', 'display name', 'answer id', 'answer', 'count']

    d['data'] = [[url_name, display_name, answer_id, a, answers[a]]
                 for (url_name, display_name, answer_id), answers in dist.items()
                 for a in answers]
    return d


#-----------------------------------------------------------------------------


def compute_course_stats(course):
    '''
    Compute course statistics, including number of problems, videos, html.

    course is a CourseDescriptor from the xmodule system.
    '''

    # walk the course by using get_children() until we come to the leaves; count the
    # number of different leaf types

    counts = defaultdict(int)

    def walk(module):
        children = module.get_children()
        category = module.__class__.__name__ 	# HtmlDescriptor, CapaDescriptor, ...
        counts[category] += 1
        for c in children:
            walk(c)

    walk(course)
    stats = dict(counts)  	# number of each kind of module
    return stats


def dump_grading_context(course):
    '''
    Dump information about course grading context (eg which problems are graded in what assignments)
    Very useful for debugging grading_policy.json and policy.json
    '''
    msg = "-----------------------------------------------------------------------------\n"
    msg += "Course grader:\n"

    msg += '%s\n' % course.grader.__class__
    graders = {}
    if isinstance(course.grader, xmgraders.WeightedSubsectionsGrader):
        msg += '\n'
        msg += "Graded sections:\n"
        for subgrader, category, weight in course.grader.sections:
            msg += "  subgrader=%s, type=%s, category=%s, weight=%s\n" % (subgrader.__class__, subgrader.type, category, weight)
            subgrader.index = 1
            graders[subgrader.type] = subgrader
    msg += "-----------------------------------------------------------------------------\n"
    msg += "Listing grading context for course %s\n" % course.id

    gc = course.grading_context
    msg += "graded sections:\n"

    msg += '%s\n' % gc['graded_sections'].keys()
    for (gs, gsvals) in gc['graded_sections'].items():
        msg += "--> Section %s:\n" % (gs)
        for sec in gsvals:
            s = sec['section_descriptor']
            format = getattr(s.lms, 'format', None)
            aname = ''
            if format in graders:
                g = graders[format]
                aname = '%s %02d' % (g.short_label, g.index)
                g.index += 1
            elif s.display_name in graders:
                g = graders[s.display_name]
                aname = '%s' % g.short_label
            notes = ''
            if getattr(s, 'score_by_attempt', False):
                notes = ', score by attempt!'
            msg += "      %s (format=%s, Assignment=%s%s)\n" % (s.display_name, format, aname, notes)
    msg += "all descriptors:\n"
    msg += "length=%d\n" % len(gc['all_descriptors'])
    msg = '<pre>%s</pre>' % msg.replace('<', '&lt;')
    return msg<|MERGE_RESOLUTION|>--- conflicted
+++ resolved
@@ -571,7 +571,6 @@
             ret = _do_enroll_students(course, course_id, students, overload=overload)
             datatable = ret['datatable']
 
-<<<<<<< HEAD
     #----------------------------------------
     # email
 
@@ -590,8 +589,6 @@
 
         delegate_emails(email.hash, email.to, course)
         
-=======
->>>>>>> 25aec96e
     #----------------------------------------
     # psychometrics
 
