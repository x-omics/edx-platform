from django.conf import settings
from django.core.urlresolvers import reverse
from django.http import Http404
from django.shortcuts import redirect
from django_future.csrf import ensure_csrf_cookie

import student.views
from student.models import CourseEnrollment

import courseware.views

from microsite_configuration import microsite
from edxmako.shortcuts import marketing_link
from util.cache import cache_if_anonymous


def get_course_enrollments(user):
    """
    Returns the course enrollments for the passed in user within the context of a microsite, that
    is filtered by course_org_filter
    """
    enrollments = CourseEnrollment.enrollments_for_user(user)
    microsite_org = microsite.get_value('course_org_filter')
    if microsite_org:
        site_enrollments = [
            enrollment for enrollment in enrollments if enrollment.course_id.org == microsite_org
        ]
    else:
        site_enrollments = [
            enrollment for enrollment in enrollments
        ]
    return site_enrollments


@ensure_csrf_cookie
@cache_if_anonymous
def index(request):
    '''
    Redirects to main page -- info page if user authenticated, or marketing if not
    '''

    if settings.COURSEWARE_ENABLED and request.user.is_authenticated():
        # For microsites, only redirect to dashboard if user has
        # courses in his/her dashboard. Otherwise UX is a bit cryptic.
        # In this case, we want to have the user stay on a course catalog
        # page to make it easier to browse for courses (and register)
        if microsite.get_value('ALWAYS_REDIRECT_HOMEPAGE_TO_DASHBOARD_FOR_AUTHENTICATED_USER', \
            settings.FEATURES.get('ALWAYS_REDIRECT_HOMEPAGE_TO_DASHBOARD_FOR_AUTHENTICATED_USER', True)) or \
            get_course_enrollments(request.user):

            return redirect(reverse('dashboard'))

    if settings.FEATURES.get('AUTH_USE_CERTIFICATES'):
        from external_auth.views import ssl_login
        # Set next URL to dashboard if it isn't set to avoid
        # caching a redirect to / that causes a redirect loop on logout
        if not request.GET.get('next'):
            req_new = request.GET.copy()
            req_new['next'] = reverse('dashboard')
            request.GET = req_new
        return ssl_login(request)

    enable_mktg_site = microsite.get_value(
        'ENABLE_MKTG_SITE',
        settings.FEATURES.get('ENABLE_MKTG_SITE', False)
    )

    if enable_mktg_site:
        return redirect(settings.MKTG_URLS.get('ROOT'))

    domain = request.META.get('HTTP_HOST')

    # keep specialized logic for Edge until we can migrate over Edge to fully use
    # microsite definitions
    if domain and 'edge.edx.org' in domain:
        return redirect(reverse("signin_user"))

    #  we do not expect this case to be reached in cases where
    #  marketing and edge are enabled
    return student.views.index(request, user=request.user)


<<<<<<< HEAD

#@ensure_csrf_cookie
#@cache_if_anonymous
=======
@ensure_csrf_cookie
@cache_if_anonymous
>>>>>>> 81d8c40e
def courses(request):
    """
    Render the "find courses" page. If the marketing site is enabled, redirect
    to that. Otherwise, if subdomain branding is on, this is the university
    profile page. Otherwise, it's the edX courseware.views.courses page
    """
    enable_mktg_site = microsite.get_value(
        'ENABLE_MKTG_SITE',
        settings.FEATURES.get('ENABLE_MKTG_SITE', False)
    )

    if enable_mktg_site:
        return redirect(marketing_link('COURSES'), permanent=True)

    if not settings.FEATURES.get('COURSES_ARE_BROWSABLE'):
        raise Http404

    #  we do not expect this case to be reached in cases where
    #  marketing is enabled or the courses are not browsable
    return courseware.views.courses(request)<|MERGE_RESOLUTION|>--- conflicted
+++ resolved
@@ -80,14 +80,8 @@
     return student.views.index(request, user=request.user)
 
 
-<<<<<<< HEAD
-
 #@ensure_csrf_cookie
 #@cache_if_anonymous
-=======
-@ensure_csrf_cookie
-@cache_if_anonymous
->>>>>>> 81d8c40e
 def courses(request):
     """
     Render the "find courses" page. If the marketing site is enabled, redirect
