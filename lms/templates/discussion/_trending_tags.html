--- conflicted
+++ resolved
@@ -1,25 +1,12 @@
-<<<<<<< HEAD
-<article class="discussion-sidebar-tags sidebar-module">
-  <header>
-    <h4>Recent Tags</h4>
-  </header>
-  <ol class="discussion-sidebar-tags-list">
-    % for tag, count in trending_tags:
-      <li><a href="#" class="thread-tag">${tag}</a><span class="sidebar-tag-count">&times;${count}</span></li>
-    % endfor
-  <ol>
-</article>
-=======
-<div class="trending-tags">
-Trending tags:
-  % if trending_tags:
-    % for tag, count in trending_tags:
-      <div class="trending-tag">
-        <a class="trending-tag-link" href="javascript:void(0)">${tag}</a>
-        &times;
-        <span class="trending-tag-count">${count}</span>
-      </div>
-    % endfor
-  % endif
-</div>
->>>>>>> d1036103
+% if trending_tags:
+  <article class="discussion-sidebar-tags sidebar-module">
+      <header>
+        <h4>Recent Tags</h4>
+      </header>
+      <ol class="discussion-sidebar-tags-list">
+        % for tag, count in trending_tags:
+          <li><a href="#" class="thread-tag">${tag}</a><span class="sidebar-tag-count">&times;${count}</span></li>
+        % endfor
+      <ol>
+  </article>
+% endif