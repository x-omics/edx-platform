#
# File:   courseware/capa/inputtypes.py
#

"""
Module containing the problem elements which render into input objects

- textline
- textbox (aka codeinput)
- schematic
- choicegroup (aka radiogroup, checkboxgroup)
- javascriptinput
- imageinput  (for clickable image)
- optioninput (for option list)
- filesubmission (upload a file)
- crystallography
- vsepr_input
- drag_and_drop

These are matched by *.html files templates/*.html which are mako templates with the
actual html.

Each input type takes the xml tree as 'element', the previous answer as 'value', and the
graded status as'status'
"""

# TODO: make hints do something

# TODO: make all inputtypes actually render msg

# TODO: remove unused fields (e.g. 'hidden' in a few places)

# TODO: add validators so that content folks get better error messages.


# Possible todo: make inline the default for textlines and other "one-line" inputs.  It probably
# makes sense, but a bunch of problems have markup that assumes block.  Bigger TODO: figure out a
# general css and layout strategy for capa, document it, then implement it.

from collections import namedtuple
import json
import logging
from lxml import etree
import re
import shlex  # for splitting quoted strings
import sys
import os

from registry import TagRegistry

log = logging.getLogger('mitx.' + __name__)

#########################################################################

registry = TagRegistry()

class Attribute(object):
    """
    Allows specifying required and optional attributes for input types.
    """

    # want to allow default to be None, but also allow required objects
    _sentinel = object()

    def __init__(self, name, default=_sentinel, transform=None, validate=None, render=True):
        """
        Define an attribute

        name (str): then name of the attribute--should be alphanumeric (valid for an XML attribute)

        default (any type): If not specified, this attribute is required.  If specified, use this as the default value
                        if the attribute is not specified.  Note that this value will not be transformed or validated.

        transform (function str -> any type): If not None, will be called to transform the parsed value into an internal
                        representation.

        validate (function str-or-return-type-of-tranform -> unit or exception): If not None, called to validate the
                       (possibly transformed) value of the attribute.  Should raise ValueError with a helpful message if
                       the value is invalid.

        render (bool): if False, don't include this attribute in the template context.
        """
        self.name = name
        self.default = default
        self.validate = validate
        self.transform = transform
        self.render = render

    def parse_from_xml(self, element):
        """
        Given an etree xml element that should have this attribute, do the obvious thing:
          - look for it.  raise ValueError if not found and required.
          - transform and validate.  pass through any exceptions from transform or validate.
        """
        val = element.get(self.name)
        if self.default == self._sentinel and val is None:
            raise ValueError('Missing required attribute {0}.'.format(self.name))

        if val is None:
            # not required, so return default
            return self.default

        if self.transform is not None:
            val = self.transform(val)

        if self.validate is not None:
            self.validate(val)

        return val


class InputTypeBase(object):
    """
    Abstract base class for input types.
    """

    template = None

    def __init__(self, system, xml, state):
        """
        Instantiate an InputType class.  Arguments:

        - system    : ModuleSystem instance which provides OS, rendering, and user context.
                      Specifically, must have a render_template function.
        - xml       : Element tree of this Input element
        - state     : a dictionary with optional keys:
                      * 'value'  -- the current value of this input
                                    (what the student entered last time)
                      * 'id' -- the id of this input, typically
                                "{problem-location}_{response-num}_{input-num}"
                      * 'status' (answered, unanswered, unsubmitted)
                      * 'feedback' (dictionary containing keys for hints, errors, or other
                         feedback from previous attempt.  Specifically 'message', 'hint',
                         'hintmode'.  If 'hintmode' is 'always', the hint is always displayed.)
        """

        self.xml = xml
        self.tag = xml.tag
        self.system = system

        ## NOTE: ID should only come from one place.  If it comes from multiple,
        ## we use state first, XML second (in case the xml changed, but we have
        ## existing state with an old id). Since we don't make this guarantee,
        ## we can swap this around in the future if there's a more logical
        ## order.

        self.id = state.get('id', xml.get('id'))
        if self.id is None:
            raise ValueError("input id state is None. xml is {0}".format(etree.tostring(xml)))

        self.value = state.get('value', '')

        feedback = state.get('feedback', {})
        self.msg = feedback.get('message', '')
        self.hint = feedback.get('hint', '')
        self.hintmode = feedback.get('hintmode', None)

        # put hint above msg if it should be displayed
        if self.hintmode == 'always':
            self.msg = self.hint + ('<br/>' if self.msg else '') + self.msg

        self.status = state.get('status', 'unanswered')

        try:
            # Pre-parse and propcess all the declared requirements.
            self.process_requirements()

            # Call subclass "constructor" -- means they don't have to worry about calling
            # super().__init__, and are isolated from changes to the input constructor interface.
            self.setup()
        except Exception as err:
            # Something went wrong: add xml to message, but keep the traceback
            msg = "Error in xml '{x}': {err} ".format(x=etree.tostring(xml), err=str(err))
            raise Exception, msg, sys.exc_info()[2]


    @classmethod
    def get_attributes(cls):
        """
        Should return a list of Attribute objects (see docstring there for details). Subclasses should override.  e.g.

        return [Attribute('unicorn', True), Attribute('num_dragons', 12, transform=int), ...]
        """
        return []


    def process_requirements(self):
        """
        Subclasses can declare lists of required and optional attributes.  This
        function parses the input xml and pulls out those attributes.  This
        isolates most simple input types from needing to deal with xml parsing at all.

        Processes attributes, putting the results in the self.loaded_attributes dictionary.  Also creates a set
        self.to_render, containing the names of attributes that should be included in the context by default.
        """
        # Use local dicts and sets so that if there are exceptions, we don't end up in a partially-initialized state.
        loaded = {}
        to_render = set()
        for a in self.get_attributes():
            loaded[a.name] = a.parse_from_xml(self.xml)
            if a.render:
                to_render.add(a.name)

        self.loaded_attributes = loaded
        self.to_render = to_render

    def setup(self):
        """
        InputTypes should override this to do any needed initialization.  It is called after the
        constructor, so all base attributes will be set.

        If this method raises an exception, it will be wrapped with a message that includes the
        problem xml.
        """
        pass


    def _get_render_context(self):
        """
        Should return a dictionary of keys needed to render the template for the input type.

        (Separate from get_html to faciliate testing of logic separately from the rendering)

        The default implementation gets the following rendering context: basic things like value, id, status, and msg,
        as well as everything in self.loaded_attributes, and everything returned by self._extra_context().

        This means that input types that only parse attributes and pass them to the template get everything they need,
        and don't need to override this method.
        """
        context = {
            'id': self.id,
            'value': self.value,
            'status': self.status,
            'msg': self.msg,
            }
        context.update((a, v) for (a, v) in self.loaded_attributes.iteritems() if a in self.to_render)
        context.update(self._extra_context())
        return context

    def _extra_context(self):
        """
        Subclasses can override this to return extra context that should be passed to their templates for rendering.

        This is useful when the input type requires computing new template variables from the parsed attributes.
        """
        return {}

    def get_html(self):
        """
        Return the html for this input, as an etree element.
        """
        if self.template is None:
            raise NotImplementedError("no rendering template specified for class {0}"
                                      .format(self.__class__))

        context = self._get_render_context()

        html = self.system.render_template(self.template, context)
        return etree.XML(html)


#-----------------------------------------------------------------------------


class OptionInput(InputTypeBase):
    """
    Input type for selecting and Select option input type.

    Example:

    <optioninput options="('Up','Down')" correct="Up"/><text>The location of the sky</text>

    # TODO: allow ordering to be randomized
    """

    template = "optioninput.html"
    tags = ['optioninput']

    @staticmethod
    def parse_options(options):
        """
        Given options string, convert it into an ordered list of (option_id, option_description) tuples, where
        id==description for now.  TODO: make it possible to specify different id and descriptions.
        """
        # parse the set of possible options
        lexer = shlex.shlex(options[1:-1])
        lexer.quotes = "'"
        # Allow options to be separated by whitespace as well as commas
        lexer.whitespace = ", "

        # remove quotes
        tokens = [x[1:-1] for x in list(lexer)]

        # make list of (option_id, option_description), with description=id
        return [(t, t) for t in tokens]

    @classmethod
    def get_attributes(cls):
        """
        Convert options to a convenient format.
        """
        return [Attribute('options', transform=cls.parse_options),
                Attribute('inline', '')]

registry.register(OptionInput)

#-----------------------------------------------------------------------------


# TODO: consolidate choicegroup, radiogroup, checkboxgroup after discussion of
# desired semantics.

class ChoiceGroup(InputTypeBase):
    """
    Radio button or checkbox inputs: multiple choice or true/false

    TODO: allow order of choices to be randomized, following lon-capa spec.  Use
    "location" attribute, ie random, top, bottom.

    Example:

    <choicegroup>
      <choice correct="false" name="foil1">
        <text>This is foil One.</text>
      </choice>
      <choice correct="false" name="foil2">
        <text>This is foil Two.</text>
      </choice>
      <choice correct="true" name="foil3">
        <text>This is foil Three.</text>
      </choice>
    </choicegroup>
    """
    template = "choicegroup.html"
    tags = ['choicegroup', 'radiogroup', 'checkboxgroup']

    def setup(self):
        # suffix is '' or [] to change the way the input is handled in --as a scalar or vector
        # value.  (VS: would be nice to make this less hackish).
        if self.tag == 'choicegroup':
            self.suffix = ''
            self.html_input_type = "radio"
        elif self.tag == 'radiogroup':
            self.html_input_type = "radio"
            self.suffix = '[]'
        elif self.tag == 'checkboxgroup':
            self.html_input_type = "checkbox"
            self.suffix = '[]'
        else:
            raise Exception("ChoiceGroup: unexpected tag {0}".format(self.tag))

        self.choices = self.extract_choices(self.xml)

    def _extra_context(self):
        return {'input_type': self.html_input_type,
                'choices': self.choices,
                'name_array_suffix': self.suffix}

    @staticmethod
    def extract_choices(element):
        '''
        Extracts choices for a few input types, such as ChoiceGroup, RadioGroup and
        CheckboxGroup.

        returns list of (choice_name, choice_text) tuples

        TODO: allow order of choices to be randomized, following lon-capa spec.  Use
        "location" attribute, ie random, top, bottom.
        '''

        choices = []

        for choice in element:
            if choice.tag != 'choice':
                raise Exception(
                    "[capa.inputtypes.extract_choices] Expected a <choice> tag; got %s instead"
                    % choice.tag)
            choice_text = ''.join([etree.tostring(x) for x in choice])
            if choice.text is not None:
                # TODO: fix order?
                choice_text += choice.text

            choices.append((choice.get("name"), choice_text))

        return choices


registry.register(ChoiceGroup)


#-----------------------------------------------------------------------------


class JavascriptInput(InputTypeBase):
    """
    Hidden field for javascript to communicate via; also loads the required
    scripts for rendering the problem and passes data to the problem.

    TODO (arjun?): document this in detail.  Initial notes:
    - display_class is a subclass of XProblemClassDisplay (see
        xmodule/xmodule/js/src/capa/display.coffee),
    - display_file is the js script to be in /static/js/ where display_class is defined.
    """

    template = "javascriptinput.html"
    tags = ['javascriptinput']

    @classmethod
    def get_attributes(cls):
        """
        Register the attributes.
        """
        return [Attribute('params', None),
                Attribute('problem_state', None),
                Attribute('display_class', None),
                Attribute('display_file', None),]


    def setup(self):
        # Need to provide a value that JSON can parse if there is no
        # student-supplied value yet.
        if self.value == "":
            self.value = 'null'

registry.register(JavascriptInput)


#-----------------------------------------------------------------------------

class TextLine(InputTypeBase):
    """
    A text line input.  Can do math preview if "math"="1" is specified.

    If the hidden attribute is specified, the textline is hidden and the input id is stored in a div with name equal
    to the value of the hidden attribute.  This is used e.g. for embedding simulations turned into questions.
    """

    template = "textline.html"
    tags = ['textline']


    @classmethod
    def get_attributes(cls):
        """
        Register the attributes.
        """
        return [
            Attribute('size', None),


            Attribute('hidden', False),
            Attribute('inline', False),

            # Attributes below used in setup(), not rendered directly.
            Attribute('math', None, render=False),
            # TODO: 'dojs' flag is temporary, for backwards compatibility with 8.02x
            Attribute('dojs', None, render=False),
            Attribute('preprocessorClassName', None, render=False),
            Attribute('preprocessorSrc', None, render=False),
            ]


    def setup(self):
        self.do_math = bool(self.loaded_attributes['math'] or
                            self.loaded_attributes['dojs'])

        # TODO: do math checking using ajax instead of using js, so
        # that we only have one math parser.
        self.preprocessor = None
        if self.do_math:
            # Preprocessor to insert between raw input and Mathjax
            self.preprocessor = {'class_name': self.loaded_attributes['preprocessorClassName'],
                                 'script_src': self.loaded_attributes['preprocessorSrc']}
            if None in self.preprocessor.values():
                self.preprocessor = None


    def _extra_context(self):
        return {'do_math': self.do_math,
                'preprocessor': self.preprocessor,}

registry.register(TextLine)

#-----------------------------------------------------------------------------

class FileSubmission(InputTypeBase):
    """
    Upload some files (e.g. for programming assignments)
    """

    template = "filesubmission.html"
    tags = ['filesubmission']

    # pulled out for testing
    submitted_msg = ("Your file(s) have been submitted; as soon as your submission is"
                     " graded, this message will be replaced with the grader's feedback.")

    @staticmethod
    def parse_files(files):
        """
        Given a string like 'a.py b.py c.out', split on whitespace and return as a json list.
        """
        return json.dumps(files.split())

    @classmethod
    def get_attributes(cls):
        """
        Convert the list of allowed files to a convenient format.
        """
        return [Attribute('allowed_files', '[]', transform=cls.parse_files),
                Attribute('required_files', '[]', transform=cls.parse_files),]

    def setup(self):
        """
        Do some magic to handle queueing status (render as "queued" instead of "incomplete"),
        pull queue_len from the msg field.  (TODO: get rid of the queue_len hack).
        """
        # Check if problem has been queued
        self.queue_len = 0
        # Flag indicating that the problem has been queued, 'msg' is length of queue
        if self.status == 'incomplete':
            self.status = 'queued'
            self.queue_len = self.msg
            self.msg = FileSubmission.submitted_msg

    def _extra_context(self):
        return {'queue_len': self.queue_len,}
        return context

registry.register(FileSubmission)


#-----------------------------------------------------------------------------

class CodeInput(InputTypeBase):
    """
    A text area input for code--uses codemirror, does syntax highlighting, special tab handling,
    etc.
    """

    template = "codeinput.html"
    tags = ['codeinput',
            'textbox',        # Another (older) name--at some point we may want to make it use a
                              # non-codemirror editor.
            ]

    # pulled out for testing
    submitted_msg = ("Submitted.  As soon as your submission is"
                     " graded, this message will be replaced with the grader's feedback.")

    @classmethod
    def get_attributes(cls):
        """
        Convert options to a convenient format.
        """
        return [Attribute('rows', '30'),
                Attribute('cols', '80'),
                Attribute('hidden', ''),

                # For CodeMirror
                Attribute('mode', 'python'),
                Attribute('linenumbers', 'true'),
                # Template expects tabsize to be an int it can do math with
                Attribute('tabsize', 4, transform=int),
                ]

    def setup(self):
        """
        Implement special logic: handle queueing state, and default input.
        """
        # if no student input yet, then use the default input given by the problem
        if not self.value:
            self.value = self.xml.text

        # Check if problem has been queued
        self.queue_len = 0
        # Flag indicating that the problem has been queued, 'msg' is length of queue
        if self.status == 'incomplete':
            self.status = 'queued'
            self.queue_len = self.msg
            self.msg = self.submitted_msg

    def _extra_context(self):
        """Defined queue_len, add it """
        return {'queue_len': self.queue_len,}

registry.register(CodeInput)


#-----------------------------------------------------------------------------
class Schematic(InputTypeBase):
    """
    """

    template = "schematicinput.html"
    tags = ['schematic']

    @classmethod
    def get_attributes(cls):
        """
        Convert options to a convenient format.
        """
        return [
            Attribute('height', None),
            Attribute('width', None),
            Attribute('parts', None),
            Attribute('analyses', None),
            Attribute('initial_value', None),
            Attribute('submit_analyses', None),]

        return context

registry.register(Schematic)

#-----------------------------------------------------------------------------

class ImageInput(InputTypeBase):
    """
    Clickable image as an input field.  Element should specify the image source, height,
    and width, e.g.

    <imageinput src="/static/Figures/Skier-conservation-of-energy.jpg" width="388" height="560" />

    TODO: showanswer for imageimput does not work yet - need javascript to put rectangle
    over acceptable area of image.
    """

    template = "imageinput.html"
    tags = ['imageinput']

    @classmethod
    def get_attributes(cls):
        """
        Note: src, height, and width are all required.
        """
        return [Attribute('src'),
                Attribute('height'),
                Attribute('width'),]


    def setup(self):
        """
        if value is of the form [x,y] then parse it and send along coordinates of previous answer
        """
        m = re.match('\[([0-9]+),([0-9]+)]', self.value.strip().replace(' ', ''))
        if m:
            # Note: we subtract 15 to compensate for the size of the dot on the screen.
            # (is a 30x30 image--lms/static/green-pointer.png).
            (self.gx, self.gy) = [int(x) - 15 for x in m.groups()]
        else:
            (self.gx, self.gy) = (0, 0)


    def _extra_context(self):

        return {'gx': self.gx,
                'gy': self.gy}

registry.register(ImageInput)

#-----------------------------------------------------------------------------

class Crystallography(InputTypeBase):
    """
    An input for crystallography -- user selects 3 points on the axes, and we get a plane.

    TODO: what's the actual value format?
    """

    template = "crystallography.html"
    tags = ['crystallography']

    @classmethod
    def get_attributes(cls):
        """
        Note: height, width are required.
        """
        return [Attribute('height'),
                Attribute('width'),
                ]

registry.register(Crystallography)

# -------------------------------------------------------------------------


class VseprInput(InputTypeBase):
    """
    Input for molecular geometry--show possible structures, let student
    pick structure and label positions with atoms or electron pairs.
    """

    template = 'vsepr_input.html'
    tags = ['vsepr_input']

    @classmethod
    def get_attributes(cls):
        """
        Note: height, width, molecules and geometries are required.
        """
        return [Attribute('height'),
                Attribute('width'),
                Attribute('molecules'),
                Attribute('geometries')
                ]

registry.register(VseprInput)

#--------------------------------------------------------------------------------


class ChemicalEquationInput(InputTypeBase):
    """
    An input type for entering chemical equations.  Supports live preview.

    Example:

    <chemicalequationinput size="50"/>

    options: size -- width of the textbox.
    """

    template = "chemicalequationinput.html"
    tags = ['chemicalequationinput']

    @classmethod
    def get_attributes(cls):
        """
        Can set size of text field.
        """
        return [Attribute('size', '20'),]

    def _extra_context(self):
        """
        TODO (vshnayder): Get rid of this once we have a standard way of requiring js to be loaded.
        """
        return {'previewer': '/static/js/capa/chemical_equation_preview.js',}

registry.register(ChemicalEquationInput)

#-----------------------------------------------------------------------------

class DragAndDropInput(InputTypeBase):
    """
    Input for drag and drop problems. Allows student to drag and drop images and
    labels to base image.
    """

    template = 'drag_and_drop_input.html'
    tags = ['drag_and_drop_input']

    def setup(self):

        def parse(tag, tag_type):
            """Parses <tag ... /> xml element to dictionary. Stores
                'draggable' and 'target' tags with attributes to dictionary and
                returns last.

                Args:
                    tag: xml etree element <tag...> with attributes

                    tag_type: 'draggable' or 'target'.

<<<<<<< HEAD
    def _extra_context(self):
        """Defined queue_len, add it """
        return {'queue_len': self.queue_len, }
=======
                    If tag_type is 'draggable' : all attributes except id
                    (name or label or icon or can_reuse) are optional

                    If tag_type is 'target' all attributes (name, x, y, w, h)
                    are required. (x, y) - coordinates of center of target,
                    w, h - weight and height of target.

                Returns:
                    Dictionary of vaues of attributes:
                    dict{'name': smth, 'label': smth, 'icon': smth,
                    'can_reuse': smth}.
            """
            tag_attrs = dict()
            tag_attrs['draggable'] = {'id': Attribute._sentinel,
                                      'label': "", 'icon': "",
                                      'can_reuse': ""}

            tag_attrs['target'] = {'id': Attribute._sentinel,
                                    'x': Attribute._sentinel,
                                    'y': Attribute._sentinel,
                                    'w': Attribute._sentinel,
                                    'h': Attribute._sentinel}

            dic = dict()

            for attr_name in tag_attrs[tag_type].keys():
                dic[attr_name] = Attribute(attr_name,
                    default=tag_attrs[tag_type][attr_name]).parse_from_xml(tag)

            if tag_type == 'draggable' and not self.no_labels:
                dic['label'] = dic['label'] or dic['id']

            return dic

        # add labels to images?:
        self.no_labels = Attribute('no_labels',
                                        default="False").parse_from_xml(self.xml)

        to_js = dict()

        # image drag and drop onto
        to_js['base_image'] = Attribute('img').parse_from_xml(self.xml)

        # outline places on image where to drag adn drop
        to_js['target_outline'] = Attribute('target_outline',
                                        default="False").parse_from_xml(self.xml)
        # one draggable per target?
        to_js['one_per_target'] = Attribute('one_per_target',
                                        default="True").parse_from_xml(self.xml)
        # list of draggables
        to_js['draggables'] = [parse(draggable, 'draggable') for draggable in
                                                self.xml.iterchildren('draggable')]
        # list of targets
        to_js['targets'] = [parse(target, 'target') for target in
                                                self.xml.iterchildren('target')]

        # custom background color for labels:
        label_bg_color = Attribute('label_bg_color',
                                   default=None).parse_from_xml(self.xml)
        if label_bg_color:
            to_js['label_bg_color'] = label_bg_color

        self.loaded_attributes['drag_and_drop_json'] = json.dumps(to_js)
        self.to_render.add('drag_and_drop_json')
>>>>>>> 5d6c5de8

registry.register(DragAndDropInput)

<<<<<<< HEAD
#-----------------------------------------------------------------------------

class EditAMoleculeInput(InputTypeBase):
    """
    An input type for edit-a-molecule.  Integrates with the molecule editor java applet.

    Example:

    <editamolecule size="50"/>

    options: size -- width of the textbox.
    """

    template = "editamolecule.html"
    tags = ['editamoleculeinput']

    @classmethod
    def get_attributes(cls):
        """
        Can set size of text field.
        """
        return [Attribute('file'),
                Attribute('missing', None)]

    def _extra_context(self):
        """
        """
        context = {
            'applet_loader': '/static/js/capa/editamolecule.js',
        }

        return context

registry.register(EditAMoleculeInput)

#-----------------------------------------------------------------------------

class DesignProtein2dInput(InputTypeBase):
    """
    An input type for design of a protein in 2D. Integrates with the Protex java applet.

    Example:

    <designprotein2d width="800" hight="500" target_shape="E;NE;NW;W;SW;E;none" />
    """

    template = "designprotein2dinput.html"
    tags = ['designprotein2dinput']

    @classmethod
    def get_attributes(cls):
        """
        Note: width, hight, and target_shape are required.
        """
        return [Attribute('width'),
                Attribute('height'),
                Attribute('target_shape')
                ]

    def _extra_context(self):
        """
        """
        context = {
            'applet_loader': '/static/js/capa/design-protein-2d.js',
        }

        return context

registry.register(DesignProtein2dInput)

# -------------------------------------------------------------------------

class DragAndDropInput(InputTypeBase):
    """
    Input for drag and drop problems. Allows student to drag and drop images and
    labels to base image.
    """

    template = 'drag_and_drop_input.html'
    tags = ['drag_and_drop_input']

    def setup(self):

        def parse(tag, tag_type):
            """Parses <tag ... /> xml element to dictionary. Stores
                'draggable' and 'target' tags with attributes to dictionary and
                returns last.

                Args:
                    tag: xml etree element <tag...> with attributes

                    tag_type: 'draggable' or 'target'.

                    If tag_type is 'draggable' : all attributes (name or label or
                    icon) are optional, but at least one attribute must be
                    presented.

                    If tag_type is 'target' all attributes (name, x, y, w, h)
                    are required. (x, y) - coordinates of center of target,
                    w, h - weight and height of target.

                Returns:
                    Dictionary of vaues of attributes:
                    dict{'name': smth, 'label': smth, 'icon': smth}.
            """
            tag_attrs = dict()
            tag_attrs['draggable'] = {'id': Attribute._sentinel,
                                      'label': "", 'icon': ""}

            tag_attrs['target'] = {'id': Attribute._sentinel,
                                    'x': Attribute._sentinel,
                                    'y': Attribute._sentinel,
                                    'w': Attribute._sentinel,
                                    'h': Attribute._sentinel}

            dic = dict()

            for attr_name in tag_attrs[tag_type].keys():
                dic[attr_name] = Attribute(attr_name,
                    default=tag_attrs[tag_type][attr_name]).parse_from_xml(tag)

            if tag_type == 'draggable' and not self.no_labels:
                dic['label'] = dic['label'] or dic['id']

            return dic

        # add labels to images?:
        self.no_labels = Attribute('no_labels',
                                        default="False").parse_from_xml(self.xml)

        to_js = dict()

        # image drag and drop onto
        to_js['base_image'] = Attribute('img').parse_from_xml(self.xml)

        # outline places on image where to drag adn drop
        to_js['target_outline'] = Attribute('target_outline',
                                        default="False").parse_from_xml(self.xml)
        # one draggable per target?
        to_js['one_per_target'] = Attribute('one_per_target',
                                        default="True").parse_from_xml(self.xml)
        # list of draggables
        to_js['draggables'] = [parse(draggable, 'draggable') for draggable in
                                                self.xml.iterchildren('draggable')]
        # list of targets
        to_js['targets'] = [parse(target, 'target') for target in
                                                self.xml.iterchildren('target')]

        # custom background color for labels:
        label_bg_color = Attribute('label_bg_color',
                                   default=None).parse_from_xml(self.xml)
        if label_bg_color:
            to_js['label_bg_color'] = label_bg_color

        self.loaded_attributes['drag_and_drop_json'] = json.dumps(to_js)
        self.to_render.add('drag_and_drop_json')

registry.register(DragAndDropInput)

#-----------------------------------------------------------------------------

class EditAGeneInput(InputTypeBase):
    """
        An input type for editing a gene. Integrates with the genex java applet.

        Example:

        <editagene width="800" hight="500" dna_sequence="ETAAGGCTATAACCGA" />
        """

    template = "editageneinput.html"
    tags = ['editageneinput']

    @classmethod
    def get_attributes(cls):
        """
            Note: width, hight, and dna_sequencee are required.
            """
        return [Attribute('width'),
                Attribute('height'),
                Attribute('dna_sequence')
                ]

    def _extra_context(self):
        """
            """
        context = {
            'applet_loader': '/static/js/capa/edit-a-gene.js',
        }

        return context

registry.register(EditAGeneInput)

#-----------------------------------------------------------------------------
=======
#--------------------------------------------------------------------------------------------------------------------
>>>>>>> 5d6c5de8
<|MERGE_RESOLUTION|>--- conflicted
+++ resolved
@@ -740,6 +740,77 @@
 
 #-----------------------------------------------------------------------------
 
+
+class EditAMoleculeInput(InputTypeBase):
+    """
+    An input type for edit-a-molecule.  Integrates with the molecule editor java applet.
+
+    Example:
+
+    <editamolecule size="50"/>
+
+    options: size -- width of the textbox.
+    """
+
+    template = "editamolecule.html"
+    tags = ['editamoleculeinput']
+
+    @classmethod
+    def get_attributes(cls):
+        """
+        Can set size of text field.
+        """
+        return [Attribute('file'),
+                Attribute('missing', None)]
+
+    def _extra_context(self):
+        """
+        """
+        context = {
+            'applet_loader': '/static/js/capa/editamolecule.js',
+        }
+
+        return context
+
+registry.register(EditAMoleculeInput)
+
+#-----------------------------------------------------------------------------
+
+class DesignProtein2dInput(InputTypeBase):
+    """
+    An input type for design of a protein in 2D. Integrates with the Protex java applet.
+
+    Example:
+
+    <designprotein2d width="800" hight="500" target_shape="E;NE;NW;W;SW;E;none" />
+    """
+
+    template = "designprotein2dinput.html"
+    tags = ['designprotein2dinput']
+
+    @classmethod
+    def get_attributes(cls):
+        """
+        Note: width, hight, and target_shape are required.
+        """
+        return [Attribute('width'),
+                Attribute('height'),
+                Attribute('target_shape')
+                ]
+
+    def _extra_context(self):
+        """
+        """
+        context = {
+            'applet_loader': '/static/js/capa/design-protein-2d.js',
+        }
+
+        return context
+
+registry.register(DesignProtein2dInput)
+
+# -------------------------------------------------------------------------
+
 class DragAndDropInput(InputTypeBase):
     """
     Input for drag and drop problems. Allows student to drag and drop images and
@@ -761,13 +832,9 @@
 
                     tag_type: 'draggable' or 'target'.
 
-<<<<<<< HEAD
-    def _extra_context(self):
-        """Defined queue_len, add it """
-        return {'queue_len': self.queue_len, }
-=======
-                    If tag_type is 'draggable' : all attributes except id
-                    (name or label or icon or can_reuse) are optional
+                    If tag_type is 'draggable' : all attributes (name or label or
+                    icon) are optional, but at least one attribute must be
+                    presented.
 
                     If tag_type is 'target' all attributes (name, x, y, w, h)
                     are required. (x, y) - coordinates of center of target,
@@ -775,13 +842,11 @@
 
                 Returns:
                     Dictionary of vaues of attributes:
-                    dict{'name': smth, 'label': smth, 'icon': smth,
-                    'can_reuse': smth}.
+                    dict{'name': smth, 'label': smth, 'icon': smth}.
             """
             tag_attrs = dict()
             tag_attrs['draggable'] = {'id': Attribute._sentinel,
-                                      'label': "", 'icon': "",
-                                      'can_reuse': ""}
+                                      'label': "", 'icon': ""}
 
             tag_attrs['target'] = {'id': Attribute._sentinel,
                                     'x': Attribute._sentinel,
@@ -830,167 +895,6 @@
 
         self.loaded_attributes['drag_and_drop_json'] = json.dumps(to_js)
         self.to_render.add('drag_and_drop_json')
->>>>>>> 5d6c5de8
-
-registry.register(DragAndDropInput)
-
-<<<<<<< HEAD
-#-----------------------------------------------------------------------------
-
-class EditAMoleculeInput(InputTypeBase):
-    """
-    An input type for edit-a-molecule.  Integrates with the molecule editor java applet.
-
-    Example:
-
-    <editamolecule size="50"/>
-
-    options: size -- width of the textbox.
-    """
-
-    template = "editamolecule.html"
-    tags = ['editamoleculeinput']
-
-    @classmethod
-    def get_attributes(cls):
-        """
-        Can set size of text field.
-        """
-        return [Attribute('file'),
-                Attribute('missing', None)]
-
-    def _extra_context(self):
-        """
-        """
-        context = {
-            'applet_loader': '/static/js/capa/editamolecule.js',
-        }
-
-        return context
-
-registry.register(EditAMoleculeInput)
-
-#-----------------------------------------------------------------------------
-
-class DesignProtein2dInput(InputTypeBase):
-    """
-    An input type for design of a protein in 2D. Integrates with the Protex java applet.
-
-    Example:
-
-    <designprotein2d width="800" hight="500" target_shape="E;NE;NW;W;SW;E;none" />
-    """
-
-    template = "designprotein2dinput.html"
-    tags = ['designprotein2dinput']
-
-    @classmethod
-    def get_attributes(cls):
-        """
-        Note: width, hight, and target_shape are required.
-        """
-        return [Attribute('width'),
-                Attribute('height'),
-                Attribute('target_shape')
-                ]
-
-    def _extra_context(self):
-        """
-        """
-        context = {
-            'applet_loader': '/static/js/capa/design-protein-2d.js',
-        }
-
-        return context
-
-registry.register(DesignProtein2dInput)
-
-# -------------------------------------------------------------------------
-
-class DragAndDropInput(InputTypeBase):
-    """
-    Input for drag and drop problems. Allows student to drag and drop images and
-    labels to base image.
-    """
-
-    template = 'drag_and_drop_input.html'
-    tags = ['drag_and_drop_input']
-
-    def setup(self):
-
-        def parse(tag, tag_type):
-            """Parses <tag ... /> xml element to dictionary. Stores
-                'draggable' and 'target' tags with attributes to dictionary and
-                returns last.
-
-                Args:
-                    tag: xml etree element <tag...> with attributes
-
-                    tag_type: 'draggable' or 'target'.
-
-                    If tag_type is 'draggable' : all attributes (name or label or
-                    icon) are optional, but at least one attribute must be
-                    presented.
-
-                    If tag_type is 'target' all attributes (name, x, y, w, h)
-                    are required. (x, y) - coordinates of center of target,
-                    w, h - weight and height of target.
-
-                Returns:
-                    Dictionary of vaues of attributes:
-                    dict{'name': smth, 'label': smth, 'icon': smth}.
-            """
-            tag_attrs = dict()
-            tag_attrs['draggable'] = {'id': Attribute._sentinel,
-                                      'label': "", 'icon': ""}
-
-            tag_attrs['target'] = {'id': Attribute._sentinel,
-                                    'x': Attribute._sentinel,
-                                    'y': Attribute._sentinel,
-                                    'w': Attribute._sentinel,
-                                    'h': Attribute._sentinel}
-
-            dic = dict()
-
-            for attr_name in tag_attrs[tag_type].keys():
-                dic[attr_name] = Attribute(attr_name,
-                    default=tag_attrs[tag_type][attr_name]).parse_from_xml(tag)
-
-            if tag_type == 'draggable' and not self.no_labels:
-                dic['label'] = dic['label'] or dic['id']
-
-            return dic
-
-        # add labels to images?:
-        self.no_labels = Attribute('no_labels',
-                                        default="False").parse_from_xml(self.xml)
-
-        to_js = dict()
-
-        # image drag and drop onto
-        to_js['base_image'] = Attribute('img').parse_from_xml(self.xml)
-
-        # outline places on image where to drag adn drop
-        to_js['target_outline'] = Attribute('target_outline',
-                                        default="False").parse_from_xml(self.xml)
-        # one draggable per target?
-        to_js['one_per_target'] = Attribute('one_per_target',
-                                        default="True").parse_from_xml(self.xml)
-        # list of draggables
-        to_js['draggables'] = [parse(draggable, 'draggable') for draggable in
-                                                self.xml.iterchildren('draggable')]
-        # list of targets
-        to_js['targets'] = [parse(target, 'target') for target in
-                                                self.xml.iterchildren('target')]
-
-        # custom background color for labels:
-        label_bg_color = Attribute('label_bg_color',
-                                   default=None).parse_from_xml(self.xml)
-        if label_bg_color:
-            to_js['label_bg_color'] = label_bg_color
-
-        self.loaded_attributes['drag_and_drop_json'] = json.dumps(to_js)
-        self.to_render.add('drag_and_drop_json')
 
 registry.register(DragAndDropInput)
 
@@ -1029,7 +933,4 @@
 
 registry.register(EditAGeneInput)
 
-#-----------------------------------------------------------------------------
-=======
-#--------------------------------------------------------------------------------------------------------------------
->>>>>>> 5d6c5de8
+#-----------------------------------------------------------------------------