#
# File:   courseware/capa/inputtypes.py
#

"""
Module containing the problem elements which render into input objects

- textline
- textbox (aka codeinput)
- schematic
- choicegroup (aka radiogroup, checkboxgroup)
- javascriptinput
- imageinput  (for clickable image)
- optioninput (for option list)
- filesubmission (upload a file)
- crystallography
- vsepr_input
- drag_and_drop

These are matched by *.html files templates/*.html which are mako templates with the
actual html.

Each input type takes the xml tree as 'element', the previous answer as 'value', and the
graded status as'status'
"""

# TODO: make hints do something

# TODO: make all inputtypes actually render msg

# TODO: remove unused fields (e.g. 'hidden' in a few places)

# TODO: add validators so that content folks get better error messages.


# Possible todo: make inline the default for textlines and other "one-line" inputs.  It probably
# makes sense, but a bunch of problems have markup that assumes block.  Bigger TODO: figure out a
# general css and layout strategy for capa, document it, then implement it.

import json
import logging
from lxml import etree
import re
import shlex  # for splitting quoted strings
import sys
import pyparsing

from .registry import TagRegistry
from chem import chemcalc
import xqueue_interface
from datetime import datetime

log = logging.getLogger(__name__)

#########################################################################

registry = TagRegistry()


class Attribute(object):
    """
    Allows specifying required and optional attributes for input types.
    """

    # want to allow default to be None, but also allow required objects
    _sentinel = object()

    def __init__(self, name, default=_sentinel, transform=None, validate=None, render=True):
        """
        Define an attribute

        name (str): then name of the attribute--should be alphanumeric (valid for an XML attribute)

        default (any type): If not specified, this attribute is required.  If specified, use this as the default value
                        if the attribute is not specified.  Note that this value will not be transformed or validated.

        transform (function str -> any type): If not None, will be called to transform the parsed value into an internal
                        representation.

        validate (function str-or-return-type-of-tranform -> unit or exception): If not None, called to validate the
                       (possibly transformed) value of the attribute.  Should raise ValueError with a helpful message if
                       the value is invalid.

        render (bool): if False, don't include this attribute in the template context.
        """
        self.name = name
        self.default = default
        self.validate = validate
        self.transform = transform
        self.render = render

    def parse_from_xml(self, element):
        """
        Given an etree xml element that should have this attribute, do the obvious thing:
          - look for it.  raise ValueError if not found and required.
          - transform and validate.  pass through any exceptions from transform or validate.
        """
        val = element.get(self.name)
        if self.default == self._sentinel and val is None:
            raise ValueError(
                'Missing required attribute {0}.'.format(self.name))

        if val is None:
            # not required, so return default
            return self.default

        if self.transform is not None:
            val = self.transform(val)

        if self.validate is not None:
            self.validate(val)

        return val


class InputTypeBase(object):
    """
    Abstract base class for input types.
    """

    template = None

    def __init__(self, system, xml, state):
        """
        Instantiate an InputType class.  Arguments:

        - system    : ModuleSystem instance which provides OS, rendering, and user context.
                      Specifically, must have a render_template function.
        - xml       : Element tree of this Input element
        - state     : a dictionary with optional keys:
                      * 'value'  -- the current value of this input
                                    (what the student entered last time)
                      * 'id' -- the id of this input, typically
                                "{problem-location}_{response-num}_{input-num}"
                      * 'status' (answered, unanswered, unsubmitted)
                      * 'input_state' -- dictionary containing any inputtype-specific state
                                        that has been preserved
                      * 'feedback' (dictionary containing keys for hints, errors, or other
                         feedback from previous attempt.  Specifically 'message', 'hint',
                         'hintmode'.  If 'hintmode' is 'always', the hint is always displayed.)
        """

        self.xml = xml
        self.tag = xml.tag
        self.system = system

<<<<<<< HEAD
        # # NOTE: ID should only come from one place.  If it comes from multiple,
        # # we use state first, XML second (in case the xml changed, but we have
        # # existing state with an old id). Since we don't make this guarantee,
        # # we can swap this around in the future if there's a more logical
        # # order.
=======
        # NOTE: ID should only come from one place.  If it comes from multiple,
        # we use state first, XML second (in case the xml changed, but we have
        # existing state with an old id). Since we don't make this guarantee,
        # we can swap this around in the future if there's a more logical
        # order.
>>>>>>> 64b909c5

        self.input_id = state.get('id', xml.get('id'))
        if self.input_id is None:
            raise ValueError("input id state is None. xml is {0}".format(
                etree.tostring(xml)))

        self.value = state.get('value', '')

        feedback = state.get('feedback', {})
        self.msg = feedback.get('message', '')
        self.hint = feedback.get('hint', '')
        self.hintmode = feedback.get('hintmode', None)
        self.input_state = state.get('input_state', {})

        # put hint above msg if it should be displayed
        if self.hintmode == 'always':
            self.msg = self.hint + ('<br/>' if self.msg else '') + self.msg

        self.status = state.get('status', 'unanswered')

        try:
            # Pre-parse and propcess all the declared requirements.
            self.process_requirements()

            # Call subclass "constructor" -- means they don't have to worry about calling
            # super().__init__, and are isolated from changes to the input
            # constructor interface.
            self.setup()
        except Exception as err:
            # Something went wrong: add xml to message, but keep the traceback
            msg = "Error in xml '{x}': {err} ".format(
                x=etree.tostring(xml), err=str(err))
            raise Exception, msg, sys.exc_info()[2]

    @classmethod
    def get_attributes(cls):
        """
        Should return a list of Attribute objects (see docstring there for details). Subclasses should override.  e.g.

        return [Attribute('unicorn', True), Attribute('num_dragons', 12, transform=int), ...]
        """
        return []

    def process_requirements(self):
        """
        Subclasses can declare lists of required and optional attributes.  This
        function parses the input xml and pulls out those attributes.  This
        isolates most simple input types from needing to deal with xml parsing at all.

        Processes attributes, putting the results in the self.loaded_attributes dictionary.  Also creates a set
        self.to_render, containing the names of attributes that should be included in the context by default.
        """
        # Use local dicts and sets so that if there are exceptions, we don't
        # end up in a partially-initialized state.
        loaded = {}
        to_render = set()
        for a in self.get_attributes():
            loaded[a.name] = a.parse_from_xml(self.xml)
            if a.render:
                to_render.add(a.name)

        self.loaded_attributes = loaded
        self.to_render = to_render

    def setup(self):
        """
        InputTypes should override this to do any needed initialization.  It is called after the
        constructor, so all base attributes will be set.

        If this method raises an exception, it will be wrapped with a message that includes the
        problem xml.
        """
        pass

    def handle_ajax(self, dispatch, get):
        """
        InputTypes that need to handle specialized AJAX should override this.

        Input:
            dispatch: a string that can be used to determine how to handle the data passed in
            get: a dictionary containing the data that was sent with the ajax call

        Output:
            a dictionary object that can be serialized into JSON. This will be sent back to the Javascript.
        """
        pass

    def _get_render_context(self):
        """
        Should return a dictionary of keys needed to render the template for the input type.

        (Separate from get_html to faciliate testing of logic separately from the rendering)

        The default implementation gets the following rendering context: basic things like value, id, status, and msg,
        as well as everything in self.loaded_attributes, and everything returned by self._extra_context().

        This means that input types that only parse attributes and pass them to the template get everything they need,
        and don't need to override this method.
        """
        context = {
            'id': self.input_id,
            'value': self.value,
            'status': self.status,
            'msg': self.msg,
        }
        context.update((a, v) for (
            a, v) in self.loaded_attributes.iteritems() if a in self.to_render)
        context.update(self._extra_context())
        return context

    def _extra_context(self):
        """
        Subclasses can override this to return extra context that should be passed to their templates for rendering.

        This is useful when the input type requires computing new template variables from the parsed attributes.
        """
        return {}

    def get_html(self):
        """
        Return the html for this input, as an etree element.
        """
        if self.template is None:
            raise NotImplementedError("no rendering template specified for class {0}"
                                      .format(self.__class__))

        context = self._get_render_context()

        html = self.system.render_template(self.template, context)
        return etree.XML(html)


#-----------------------------------------------------------------------------


class OptionInput(InputTypeBase):
    """
    Input type for selecting and Select option input type.

    Example:

    <optioninput options="('Up','Down')" correct="Up"/><text>The location of the sky</text>

    # TODO: allow ordering to be randomized
    """

    template = "optioninput.html"
    tags = ['optioninput']

    @staticmethod
    def parse_options(options):
        """
        Given options string, convert it into an ordered list of (option_id, option_description) tuples, where
        id==description for now.  TODO: make it possible to specify different id and descriptions.
        """
        # parse the set of possible options
        lexer = shlex.shlex(options[1:-1])
        lexer.quotes = "'"
        # Allow options to be separated by whitespace as well as commas
        lexer.whitespace = ", "

        # remove quotes
        tokens = [x[1:-1] for x in list(lexer)]

        # make list of (option_id, option_description), with description=id
        return [(t, t) for t in tokens]

    @classmethod
    def get_attributes(cls):
        """
        Convert options to a convenient format.
        """
        return [Attribute('options', transform=cls.parse_options),
                Attribute('inline', '')]

registry.register(OptionInput)

#-----------------------------------------------------------------------------


# TODO: consolidate choicegroup, radiogroup, checkboxgroup after discussion of
# desired semantics.

class ChoiceGroup(InputTypeBase):
    """
    Radio button or checkbox inputs: multiple choice or true/false

    TODO: allow order of choices to be randomized, following lon-capa spec.  Use
    "location" attribute, ie random, top, bottom.

    Example:

    <choicegroup>
      <choice correct="false" name="foil1">
        <text>This is foil One.</text>
      </choice>
      <choice correct="false" name="foil2">
        <text>This is foil Two.</text>
      </choice>
      <choice correct="true" name="foil3">
        <text>This is foil Three.</text>
      </choice>
    </choicegroup>
    """
    template = "choicegroup.html"
    tags = ['choicegroup', 'radiogroup', 'checkboxgroup']

    def setup(self):
        # suffix is '' or [] to change the way the input is handled in --as a scalar or vector
        # value.  (VS: would be nice to make this less hackish).
        if self.tag == 'choicegroup':
            self.suffix = ''
            self.html_input_type = "radio"
        elif self.tag == 'radiogroup':
            self.html_input_type = "radio"
            self.suffix = '[]'
        elif self.tag == 'checkboxgroup':
            self.html_input_type = "checkbox"
            self.suffix = '[]'
        else:
            raise Exception("ChoiceGroup: unexpected tag {0}".format(self.tag))

        self.choices = self.extract_choices(self.xml)

    @classmethod
    def get_attributes(cls):
        return [Attribute("show_correctness", "always"),
                Attribute("submitted_message", "Answer received.")]

    def _extra_context(self):
        return {'input_type': self.html_input_type,
                'choices': self.choices,
                'name_array_suffix': self.suffix}

    @staticmethod
    def extract_choices(element):
        '''
        Extracts choices for a few input types, such as ChoiceGroup, RadioGroup and
        CheckboxGroup.

        returns list of (choice_name, choice_text) tuples

        TODO: allow order of choices to be randomized, following lon-capa spec.  Use
        "location" attribute, ie random, top, bottom.
        '''

        choices = []

        for choice in element:
            if choice.tag != 'choice':
                raise Exception(
                    "[capa.inputtypes.extract_choices] Expected a <choice> tag; got %s instead"
                    % choice.tag)
            choice_text = ''.join([etree.tostring(x) for x in choice])
            if choice.text is not None:
                # TODO: fix order?
                choice_text += choice.text

            choices.append((choice.get("name"), choice_text))

        return choices


registry.register(ChoiceGroup)


#-----------------------------------------------------------------------------


class JavascriptInput(InputTypeBase):
    """
    Hidden field for javascript to communicate via; also loads the required
    scripts for rendering the problem and passes data to the problem.

    TODO (arjun?): document this in detail.  Initial notes:
    - display_class is a subclass of XProblemClassDisplay (see
        xmodule/xmodule/js/src/capa/display.coffee),
    - display_file is the js script to be in /static/js/ where display_class is defined.
    """

    template = "javascriptinput.html"
    tags = ['javascriptinput']

    @classmethod
    def get_attributes(cls):
        """
        Register the attributes.
        """
        return [Attribute('params', None),
                Attribute('problem_state', None),
                Attribute('display_class', None),
                Attribute('display_file', None), ]

    def setup(self):
        # Need to provide a value that JSON can parse if there is no
        # student-supplied value yet.
        if self.value == "":
            self.value = 'null'

registry.register(JavascriptInput)


#-----------------------------------------------------------------------------

class TextLine(InputTypeBase):
    """
    A text line input.  Can do math preview if "math"="1" is specified.

    If "trailing_text" is set to a value, then the textline will be shown with
    the value after the text input, and before the checkmark or any input-specific
    feedback. HTML will not work, but properly escaped HTML characters will. This
    feature is useful if you would like to specify a specific type of units for the
    text input.

    If the hidden attribute is specified, the textline is hidden and the input id
    is stored in a div with name equal to the value of the hidden attribute.  This
    is used e.g. for embedding simulations turned into questions.

    Example:
        <texline math="1" trailing_text="m/s" />

    This example will render out a text line with a math preview and the text 'm/s'
    after the end of the text line.
    """

    template = "textline.html"
    tags = ['textline']

    @classmethod
    def get_attributes(cls):
        """
        Register the attributes.
        """
        return [
            Attribute('size', None),


            Attribute('hidden', False),
            Attribute('inline', False),

            # Attributes below used in setup(), not rendered directly.
            Attribute('math', None, render=False),
            # TODO: 'dojs' flag is temporary, for backwards compatibility with
            # 8.02x
            Attribute('dojs', None, render=False),
            Attribute('preprocessorClassName', None, render=False),
            Attribute('preprocessorSrc', None, render=False),
            Attribute('trailing_text', ''),
        ]

    def setup(self):
        self.do_math = bool(self.loaded_attributes['math'] or
                            self.loaded_attributes['dojs'])

        # TODO: do math checking using ajax instead of using js, so
        # that we only have one math parser.
        self.preprocessor = None
        if self.do_math:
            # Preprocessor to insert between raw input and Mathjax
            self.preprocessor = {
                'class_name': self.loaded_attributes['preprocessorClassName'],
                'script_src': self.loaded_attributes['preprocessorSrc']}
            if None in self.preprocessor.values():
                self.preprocessor = None

    def _extra_context(self):
        return {'do_math': self.do_math,
                'preprocessor': self.preprocessor, }

registry.register(TextLine)

#-----------------------------------------------------------------------------


class FileSubmission(InputTypeBase):
    """
    Upload some files (e.g. for programming assignments)
    """

    template = "filesubmission.html"
    tags = ['filesubmission']

    # pulled out for testing
    submitted_msg = ("Your file(s) have been submitted; as soon as your submission is"
                     " graded, this message will be replaced with the grader's feedback.")

    @staticmethod
    def parse_files(files):
        """
        Given a string like 'a.py b.py c.out', split on whitespace and return as a json list.
        """
        return json.dumps(files.split())

    @classmethod
    def get_attributes(cls):
        """
        Convert the list of allowed files to a convenient format.
        """
        return [Attribute('allowed_files', '[]', transform=cls.parse_files),
                Attribute('required_files', '[]', transform=cls.parse_files), ]

    def setup(self):
        """
        Do some magic to handle queueing status (render as "queued" instead of "incomplete"),
        pull queue_len from the msg field.  (TODO: get rid of the queue_len hack).
        """
        # Check if problem has been queued
        self.queue_len = 0
        # Flag indicating that the problem has been queued, 'msg' is length of
        # queue
        if self.status == 'incomplete':
            self.status = 'queued'
            self.queue_len = self.msg
            self.msg = FileSubmission.submitted_msg

    def _extra_context(self):
        return {'queue_len': self.queue_len, }

registry.register(FileSubmission)


#-----------------------------------------------------------------------------

class CodeInput(InputTypeBase):
    """
    A text area input for code--uses codemirror, does syntax highlighting, special tab handling,
    etc.
    """

    template = "codeinput.html"
    tags = ['codeinput',
            'textbox',
            # Another (older) name--at some point we may want to make it use a
            # non-codemirror editor.
            ]

    # pulled out for testing
    submitted_msg = ("Submitted.  As soon as your submission is"
                     " graded, this message will be replaced with the grader's feedback.")

    @classmethod
    def get_attributes(cls):
        """
        Convert options to a convenient format.
        """
        return [Attribute('rows', '30'),
                Attribute('cols', '80'),
                Attribute('hidden', ''),

                # For CodeMirror
                Attribute('mode', 'python'),
                Attribute('linenumbers', 'true'),
                # Template expects tabsize to be an int it can do math with
                Attribute('tabsize', 4, transform=int),
                ]

    def setup_code_response_rendering(self):
        """
        Implement special logic: handle queueing state, and default input.
        """
        # if no student input yet, then use the default input given by the
        # problem
        if not self.value and self.xml.text:
            self.value = self.xml.text.strip()

        # Check if problem has been queued
        self.queue_len = 0
        # Flag indicating that the problem has been queued, 'msg' is length of
        # queue
        if self.status == 'incomplete':
            self.status = 'queued'
            self.queue_len = self.msg
            self.msg = self.submitted_msg

    def setup(self):
        ''' setup this input type '''
        self.setup_code_response_rendering()

    def _extra_context(self):
        """Defined queue_len, add it """
        return {'queue_len': self.queue_len, }

registry.register(CodeInput)


#-----------------------------------------------------------------------------


class MatlabInput(CodeInput):
    '''
    InputType for handling Matlab code input

    TODO: API_KEY will go away once we have a way to specify it per-course
    Example:
     <matlabinput rows="10" cols="80" tabsize="4">
        Initial Text
        <plot_payload>
          %api_key=API_KEY
        </plot_payload>
    </matlabinput>
    '''
    template = "matlabinput.html"
    tags = ['matlabinput']

    plot_submitted_msg = ("Submitted. As soon as a response is returned, "
                          "this message will be replaced by that feedback.")

    def setup(self):
        '''
        Handle matlab-specific parsing
        '''
        self.setup_code_response_rendering()

        xml = self.xml
        self.plot_payload = xml.findtext('./plot_payload')

        # Check if problem has been queued
        self.queuename = 'matlab'
        self.queue_msg = ''
        # this is only set if we don't have a graded response
        # the graded response takes precedence
        if 'queue_msg' in self.input_state and self.status in ['queued', 'incomplete', 'unsubmitted']:
            self.queue_msg = self.input_state['queue_msg']
        if 'queuestate' in self.input_state and self.input_state['queuestate'] == 'queued':
            self.status = 'queued'
            self.queue_len = 1
            self.msg = self.plot_submitted_msg

    def handle_ajax(self, dispatch, get):
        '''
        Handle AJAX calls directed to this input

        Args:
            - dispatch (str) - indicates how we want this ajax call to be handled
            - get (dict) - dictionary of key-value pairs that contain useful data
        Returns:
            dict - 'success' - whether or not we successfully queued this submission
                 - 'message' - message to be rendered in case of error
        '''

        if dispatch == 'plot':
            return self._plot_data(get)
        return {}

    def ungraded_response(self, queue_msg, queuekey):
        '''
        Handle the response from the XQueue
        Stores the response in the input_state so it can be rendered later

        Args:
            - queue_msg (str) - message returned from the queue. The message to be rendered
            - queuekey (str) - a key passed to the queue. Will be matched up to verify that this is the response we're waiting for

        Returns:
            nothing
        '''
        # check the queuekey against the saved queuekey
        if('queuestate' in self.input_state and self.input_state['queuestate'] == 'queued'
                and self.input_state['queuekey'] == queuekey):
            msg = self._parse_data(queue_msg)
            # save the queue message so that it can be rendered later
            self.input_state['queue_msg'] = msg
            self.input_state['queuestate'] = None
            self.input_state['queuekey'] = None

    def button_enabled(self):
        """ Return whether or not we want the 'Test Code' button visible

        Right now, we only want this button to show up when a problem has not been
        checked.
        """
        if self.status in ['correct', 'incorrect']:
            return False
        else:
            return True

    def _extra_context(self):
        ''' Set up additional context variables'''
        extra_context = {
            'queue_len': str(self.queue_len),
            'queue_msg': self.queue_msg,
            'button_enabled': self.button_enabled(),
        }
        return extra_context

    def _parse_data(self, queue_msg):
        '''
        Parses the message out of the queue message
        Args:
            queue_msg (str) - a JSON encoded string
        Returns:
            returns the value for the the key 'msg' in queue_msg
        '''
        try:
            result = json.loads(queue_msg)
        except (TypeError, ValueError):
            log.error("External message should be a JSON serialized dict."
                      " Received queue_msg = %s" % queue_msg)
            raise
        msg = result['msg']
        return msg

    def _plot_data(self, get):
        '''
        AJAX handler for the plot button
        Args:
            get (dict) - should have key 'submission' which contains the student submission
        Returns:
            dict - 'success' - whether or not we successfully queued this submission
                 - 'message' - message to be rendered in case of error
        '''
        # only send data if xqueue exists
        if self.system.xqueue is None:
            return {'success': False, 'message': 'Cannot connect to the queue'}

        # pull relevant info out of get
        response = get['submission']

        # construct xqueue headers
        qinterface = self.system.xqueue['interface']
        qtime = datetime.utcnow().strftime(xqueue_interface.dateformat)
        callback_url = self.system.xqueue['construct_callback']('ungraded_response')
        anonymous_student_id = self.system.anonymous_student_id
        queuekey = xqueue_interface.make_hashkey(str(self.system.seed) + qtime +
                                                 anonymous_student_id +
                                                 self.input_id)
        xheader = xqueue_interface.make_xheader(
            lms_callback_url=callback_url,
            lms_key=queuekey,
            queue_name=self.queuename)

        # construct xqueue body
        student_info = {'anonymous_student_id': anonymous_student_id,
                        'submission_time': qtime}
        contents = {'grader_payload': self.plot_payload,
                    'student_info': json.dumps(student_info),
                    'student_response': response}

        (error, msg) = qinterface.send_to_queue(header=xheader,
                                                body=json.dumps(contents))
        # save the input state if successful
        if error == 0:
            self.input_state['queuekey'] = queuekey
            self.input_state['queuestate'] = 'queued'

        return {'success': error == 0, 'message': msg}


registry.register(MatlabInput)


#-----------------------------------------------------------------------------

class Schematic(InputTypeBase):
    """
    InputType for the schematic editor
    """

    template = "schematicinput.html"
    tags = ['schematic']

    @classmethod
    def get_attributes(cls):
        """
        Convert options to a convenient format.
        """
        return [
            Attribute('height', None),
            Attribute('width', None),
            Attribute('parts', None),
            Attribute('analyses', None),
            Attribute('initial_value', None),
            Attribute('submit_analyses', None), ]


registry.register(Schematic)

#-----------------------------------------------------------------------------


class ImageInput(InputTypeBase):
    """
    Clickable image as an input field.  Element should specify the image source, height,
    and width, e.g.

    <imageinput src="/static/Figures/Skier-conservation-of-energy.jpg" width="388" height="560" />

    TODO: showanswer for imageimput does not work yet - need javascript to put rectangle
    over acceptable area of image.
    """

    template = "imageinput.html"
    tags = ['imageinput']

    @classmethod
    def get_attributes(cls):
        """
        Note: src, height, and width are all required.
        """
        return [Attribute('src'),
                Attribute('height'),
                Attribute('width'), ]

    def setup(self):
        """
        if value is of the form [x,y] then parse it and send along coordinates of previous answer
        """
        m = re.match('\[([0-9]+),([0-9]+)]',
                     self.value.strip().replace(' ', ''))
        if m:
            # Note: we subtract 15 to compensate for the size of the dot on the screen.
            # (is a 30x30 image--lms/static/green-pointer.png).
            (self.gx, self.gy) = [int(x) - 15 for x in m.groups()]
        else:
            (self.gx, self.gy) = (0, 0)

    def _extra_context(self):

        return {'gx': self.gx,
                'gy': self.gy}

registry.register(ImageInput)

#-----------------------------------------------------------------------------


class Crystallography(InputTypeBase):
    """
    An input for crystallography -- user selects 3 points on the axes, and we get a plane.

    TODO: what's the actual value format?
    """

    template = "crystallography.html"
    tags = ['crystallography']

    @classmethod
    def get_attributes(cls):
        """
        Note: height, width are required.
        """
        return [Attribute('height'),
                Attribute('width'),
                ]

registry.register(Crystallography)

# -------------------------------------------------------------------------


class VseprInput(InputTypeBase):
    """
    Input for molecular geometry--show possible structures, let student
    pick structure and label positions with atoms or electron pairs.
    """

    template = 'vsepr_input.html'
    tags = ['vsepr_input']

    @classmethod
    def get_attributes(cls):
        """
        Note: height, width, molecules and geometries are required.
        """
        return [Attribute('height'),
                Attribute('width'),
                Attribute('molecules'),
                Attribute('geometries'),
                ]

registry.register(VseprInput)

#-------------------------------------------------------------------------


class ChemicalEquationInput(InputTypeBase):
    """
    An input type for entering chemical equations.  Supports live preview.

    Example:

    <chemicalequationinput size="50"/>

    options: size -- width of the textbox.
    """

    template = "chemicalequationinput.html"
    tags = ['chemicalequationinput']

    @classmethod
    def get_attributes(cls):
        """
        Can set size of text field.
        """
        return [Attribute('size', '20'), ]

    def _extra_context(self):
        """
        TODO (vshnayder): Get rid of this once we have a standard way of requiring js to be loaded.
        """
        return {'previewer': '/static/js/capa/chemical_equation_preview.js', }

    def handle_ajax(self, dispatch, get):
        '''
        Since we only have chemcalc preview this input, check to see if it
        matches the corresponding dispatch and send it through if it does
        '''
        if dispatch == 'preview_chemcalc':
            return self.preview_chemcalc(get)
        return {}

    def preview_chemcalc(self, get):
        """
        Render an html preview of a chemical formula or equation.  get should
        contain a key 'formula' and value 'some formula string'.

        Returns a json dictionary:
        {
           'preview' : 'the-preview-html' or ''
           'error' : 'the-error' or ''
        }
        """

        result = {'preview': '',
                  'error': ''}
        formula = get['formula']
        if formula is None:
            result['error'] = "No formula specified."
            return result

        try:
            result['preview'] = chemcalc.render_to_html(formula)
        except pyparsing.ParseException as p:
            result['error'] = "Couldn't parse formula: {0}".format(p)
        except Exception:
            # this is unexpected, so log
            log.warning(
                "Error while previewing chemical formula", exc_info=True)
            result['error'] = "Error while rendering preview"

        return result

registry.register(ChemicalEquationInput)

#-----------------------------------------------------------------------------


class DragAndDropInput(InputTypeBase):
    """
    Input for drag and drop problems. Allows student to drag and drop images and
    labels to base image.
    """

    template = 'drag_and_drop_input.html'
    tags = ['drag_and_drop_input']

    def setup(self):

        def parse(tag, tag_type):
            """Parses <tag ... /> xml element to dictionary. Stores
                'draggable' and 'target' tags with attributes to dictionary and
                returns last.

                Args:
                    tag: xml etree element <tag...> with attributes

                    tag_type: 'draggable' or 'target'.

                    If tag_type is 'draggable' : all attributes except id
                    (name or label or icon or can_reuse) are optional

                    If tag_type is 'target' all attributes (name, x, y, w, h)
                    are required. (x, y) - coordinates of center of target,
                    w, h - weight and height of target.

                Returns:
                    Dictionary of vaues of attributes:
                    dict{'name': smth, 'label': smth, 'icon': smth,
                    'can_reuse': smth}.
            """
            tag_attrs = dict()
            tag_attrs['draggable'] = {'id': Attribute._sentinel,
                                      'label': "", 'icon': "",
                                      'can_reuse': ""}

            tag_attrs['target'] = {'id': Attribute._sentinel,
                                   'x': Attribute._sentinel,
                                   'y': Attribute._sentinel,
                                   'w': Attribute._sentinel,
                                   'h': Attribute._sentinel}

            dic = dict()

            for attr_name in tag_attrs[tag_type].keys():
                dic[attr_name] = Attribute(attr_name,
                                           default=tag_attrs[tag_type][attr_name]).parse_from_xml(tag)

            if tag_type == 'draggable' and not self.no_labels:
                dic['label'] = dic['label'] or dic['id']

            if tag_type == 'draggable':
                dic['target_fields'] = [parse(target, 'target') for target in
                                        tag.iterchildren('target')]

            return dic

        # add labels to images?:
        self.no_labels = Attribute('no_labels',
                                   default="False").parse_from_xml(self.xml)

        to_js = dict()

        # image drag and drop onto
        to_js['base_image'] = Attribute('img').parse_from_xml(self.xml)

        # outline places on image where to drag adn drop
        to_js['target_outline'] = Attribute('target_outline',
                                            default="False").parse_from_xml(self.xml)
        # one draggable per target?
        to_js['one_per_target'] = Attribute('one_per_target',
                                            default="True").parse_from_xml(self.xml)
        # list of draggables
        to_js['draggables'] = [parse(draggable, 'draggable') for draggable in
                               self.xml.iterchildren('draggable')]
        # list of targets
        to_js['targets'] = [parse(target, 'target') for target in
                            self.xml.iterchildren('target')]

        # custom background color for labels:
        label_bg_color = Attribute('label_bg_color',
                                   default=None).parse_from_xml(self.xml)
        if label_bg_color:
            to_js['label_bg_color'] = label_bg_color

        self.loaded_attributes['drag_and_drop_json'] = json.dumps(to_js)
        self.to_render.add('drag_and_drop_json')

registry.register(DragAndDropInput)

#-------------------------------------------------------------------------


class EditAMoleculeInput(InputTypeBase):
    """
    An input type for edit-a-molecule.  Integrates with the molecule editor java applet.

    Example:

    <editamolecule size="50"/>

    options: size -- width of the textbox.
    """

    template = "editamolecule.html"
    tags = ['editamoleculeinput']

    @classmethod
    def get_attributes(cls):
        """
        Can set size of text field.
        """
        return [Attribute('file'),
                Attribute('missing', None)]

    def _extra_context(self):
        """
        """
        context = {
            'applet_loader': '/static/js/capa/editamolecule.js',
        }

        return context

registry.register(EditAMoleculeInput)

#-----------------------------------------------------------------------------


class DesignProtein2dInput(InputTypeBase):
    """
    An input type for design of a protein in 2D. Integrates with the Protex java applet.

    Example:

    <designprotein2d width="800" hight="500" target_shape="E;NE;NW;W;SW;E;none" />
    """

    template = "designprotein2dinput.html"
    tags = ['designprotein2dinput']

    @classmethod
    def get_attributes(cls):
        """
        Note: width, hight, and target_shape are required.
        """
        return [Attribute('width'),
                Attribute('height'),
                Attribute('target_shape')
                ]

    def _extra_context(self):
        """
        """
        context = {
            'applet_loader': '/static/js/capa/design-protein-2d.js',
        }

        return context

registry.register(DesignProtein2dInput)

#-----------------------------------------------------------------------------


class EditAGeneInput(InputTypeBase):
    """
        An input type for editing a gene.
        Integrates with the genex GWT application.

        Example:

        <editagene genex_dna_sequence="CGAT" genex_problem_number="1"/>
    """

    template = "editageneinput.html"
    tags = ['editageneinput']

    @classmethod
    def get_attributes(cls):
        """
        Note: width, height, and dna_sequencee are required.
        """
        return [Attribute('genex_dna_sequence'),
                Attribute('genex_problem_number')
                ]

    def _extra_context(self):
        """
            """
        context = {
            'applet_loader': '/static/js/capa/edit-a-gene.js',
        }

        return context

registry.register(EditAGeneInput)

#---------------------------------------------------------------------


class AnnotationInput(InputTypeBase):
    """
    Input type for annotations: students can enter some notes or other text
    (currently ungraded), and then choose from a set of tags/optoins, which are graded.

    Example:

        <annotationinput>
            <title>Annotation Exercise</title>
            <text>
                They are the ones who, at the public assembly, had put savage derangement [ate] into my thinking
                [phrenes] |89 on that day when I myself deprived Achilles of his honorific portion [geras]
            </text>
            <comment>Agamemnon says that ate or 'derangement' was the cause of his actions: why could Zeus say the same thing?</comment>
            <comment_prompt>Type a commentary below:</comment_prompt>
            <tag_prompt>Select one tag:</tag_prompt>
            <options>
                <option choice="correct">ate - both a cause and an effect</option>
                <option choice="incorrect">ate - a cause</option>
                <option choice="partially-correct">ate - an effect</option>
            </options>
        </annotationinput>

    # TODO: allow ordering to be randomized
    """

    template = "annotationinput.html"
    tags = ['annotationinput']

    def setup(self):
        xml = self.xml

        self.debug = False  # set to True to display extra debug info with input
        self.return_to_annotation = True  # return only works in conjunction with annotatable xmodule

        self.title = xml.findtext('./title', 'Annotation Exercise')
        self.text = xml.findtext('./text')
        self.comment = xml.findtext('./comment')
        self.comment_prompt = xml.findtext(
            './comment_prompt', 'Type a commentary below:')
        self.tag_prompt = xml.findtext('./tag_prompt', 'Select one tag:')
        self.options = self._find_options()

        # Need to provide a value that JSON can parse if there is no
        # student-supplied value yet.
        if self.value == '':
            self.value = 'null'

        self._validate_options()

    def _find_options(self):
        ''' Returns an array of dicts where each dict represents an option. '''
        elements = self.xml.findall('./options/option')
        return [{
                'id': index,
                'description': option.text,
                'choice': option.get('choice')
                } for (index, option) in enumerate(elements)]

    def _validate_options(self):
        ''' Raises a ValueError if the choice attribute is missing or invalid. '''
        valid_choices = ('correct', 'partially-correct', 'incorrect')
        for option in self.options:
            choice = option['choice']
            if choice is None:
                raise ValueError('Missing required choice attribute.')
            elif choice not in valid_choices:
                raise ValueError('Invalid choice attribute: {0}. Must be one of: {1}'.format(
                    choice, ', '.join(valid_choices)))

    def _unpack(self, json_value):
        ''' Unpacks the json input state into a dict. '''
        d = json.loads(json_value)
        if type(d) != dict:
            d = {}

        comment_value = d.get('comment', '')
        if not isinstance(comment_value, basestring):
            comment_value = ''

        options_value = d.get('options', [])
        if not isinstance(options_value, list):
            options_value = []

        return {
            'options_value': options_value,
            'has_options_value': len(options_value) > 0,  # for convenience
            'comment_value': comment_value,
        }

    def _extra_context(self):
        extra_context = {
            'title': self.title,
            'text': self.text,
            'comment': self.comment,
            'comment_prompt': self.comment_prompt,
            'tag_prompt': self.tag_prompt,
            'options': self.options,
            'return_to_annotation': self.return_to_annotation,
            'debug': self.debug
        }

        extra_context.update(self._unpack(self.value))

        return extra_context

registry.register(AnnotationInput)<|MERGE_RESOLUTION|>--- conflicted
+++ resolved
@@ -144,19 +144,11 @@
         self.tag = xml.tag
         self.system = system
 
-<<<<<<< HEAD
-        # # NOTE: ID should only come from one place.  If it comes from multiple,
-        # # we use state first, XML second (in case the xml changed, but we have
-        # # existing state with an old id). Since we don't make this guarantee,
-        # # we can swap this around in the future if there's a more logical
-        # # order.
-=======
         # NOTE: ID should only come from one place.  If it comes from multiple,
         # we use state first, XML second (in case the xml changed, but we have
         # existing state with an old id). Since we don't make this guarantee,
         # we can swap this around in the future if there's a more logical
         # order.
->>>>>>> 64b909c5
 
         self.input_id = state.get('id', xml.get('id'))
         if self.input_id is None:
