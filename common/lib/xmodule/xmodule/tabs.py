--- conflicted
+++ resolved
@@ -756,9 +756,6 @@
     SNEAKPEEK_TAB_TYPES = [CoursewareTab, CourseInfoTab, StaticTab, SyllabusTab]
 
     @staticmethod
-<<<<<<< HEAD
-    def iterate_displayable(course, settings, is_user_authenticated=True, is_user_staff=True, is_user_sneakpeek=False, include_instructor_tab=False):
-=======
     def get_tab_by_type(tab_list, tab_type):
         """
         Look for a tab with the specified type.  Returns the first matching tab.
@@ -774,32 +771,24 @@
 
     @staticmethod
     def iterate_displayable(
-            course,
-            settings,
-            is_user_authenticated=True,
-            is_user_staff=True,
+            course, 
+            settings, 
+            is_user_authenticated=True, 
+            is_user_staff=True, 
+            is_user_sneakpeek=False, 
+            include_instructor_tab=False,
     ):
->>>>>>> 80f57846
         """
         Generator method for iterating through all tabs that can be displayed for the given course and
         the given user with the provided access settings.
         """
         for tab in course.tabs:
-<<<<<<< HEAD
             if (tab.can_display(course, settings, is_user_authenticated, is_user_staff) and
                     (not is_user_sneakpeek or
                      any([isinstance(tab, t) for t in CourseTabList.SNEAKPEEK_TAB_TYPES]))):
-                if isinstance(tab, TextbookTabsBase):
-                    for book in tab.books(course):
-                        yield book
-=======
-            if tab.can_display(
-                    course, settings, is_user_authenticated, is_user_staff
-            ) and (not tab.is_hideable or not tab.is_hidden):
                 if tab.is_collection:
                     for item in tab.items(course):
                         yield item
->>>>>>> 80f57846
                 else:
                     yield tab
         instructor_tab = InstructorTab()
