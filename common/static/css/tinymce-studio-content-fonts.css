/* NOTE: This file, which loads all necessary fonts for rendering Studio UI, is 1 of 3 CSS files compiled in our production pipeline  */
<<<<<<< HEAD
@import url(//fonts.useso.com/css?family=Open+Sans:300italic,400italic,600italic,700italic,400,300,600,700);
=======
/* No subsetting. */

@font-face {
  font-family: 'Open Sans';
  src: url('../fonts/OpenSans/OpenSans-Light-webfont.eot');
  src: url('../fonts/OpenSans/OpenSans-Light-webfont.eot?#iefix') format('embedded-opentype'),
       url('../fonts/OpenSans/OpenSans-Light-webfont.woff') format('woff'),
       url('../fonts/OpenSans/OpenSans-Light-webfont.ttf') format('truetype'),
       url('../fonts/OpenSans/OpenSans-Light-webfont.svg#open_sanslight') format('svg');
  font-weight: 300;
  font-style: normal;
}

@font-face {
  font-family: 'Open Sans';
  src: url('../fonts/OpenSans/OpenSans-LightItalic-webfont.eot');
  src: url('../fonts/OpenSans/OpenSans-LightItalic-webfont.eot?#iefix') format('embedded-opentype'),
       url('../fonts/OpenSans/OpenSans-LightItalic-webfont.woff') format('woff'),
       url('../fonts/OpenSans/OpenSans-LightItalic-webfont.ttf') format('truetype'),
       url('../fonts/OpenSans/OpenSans-LightItalic-webfont.svg#open_sanslight_italic') format('svg');
  font-weight: 300;
  font-style: italic;
}

@font-face {
  font-family: 'Open Sans';
  src: url('../fonts/OpenSans/OpenSans-Regular-webfont.eot');
  src: url('../fonts/OpenSans/OpenSans-Regular-webfont.eot?#iefix') format('embedded-opentype'),
       url('../fonts/OpenSans/OpenSans-Regular-webfont.woff') format('woff'),
       url('../fonts/OpenSans/OpenSans-Regular-webfont.ttf') format('truetype'),
       url('../fonts/OpenSans/OpenSans-Regular-webfont.svg#open_sansregular') format('svg');
  font-weight: 400;
  font-style: normal;
}

@font-face {
  font-family: 'Open Sans';
  src: url('../fonts/OpenSans/OpenSans-Italic-webfont.eot');
  src: url('../fonts/OpenSans/OpenSans-Italic-webfont.eot?#iefix') format('embedded-opentype'),
       url('../fonts/OpenSans/OpenSans-Italic-webfont.woff') format('woff'),
       url('../fonts/OpenSans/OpenSans-Italic-webfont.ttf') format('truetype'),
       url('../fonts/OpenSans/OpenSans-Italic-webfont.svg#open_sansitalic') format('svg');
  font-weight: 400;
  font-style: italic;
}

@font-face {
  font-family: 'Open Sans';
  src: url('../fonts/OpenSans/OpenSans-Semibold-webfont.eot');
  src: url('../fonts/OpenSans/OpenSans-Semibold-webfont.eot?#iefix') format('embedded-opentype'),
       url('../fonts/OpenSans/OpenSans-Semibold-webfont.woff') format('woff'),
       url('../fonts/OpenSans/OpenSans-Semibold-webfont.ttf') format('truetype'),
       url('../fonts/OpenSans/OpenSans-Semibold-webfont.svg#open_sanssemibold') format('svg');
  font-weight: 600;
  font-style: normal;
}

@font-face {
  font-family: 'Open Sans';
  src: url('../fonts/OpenSans/OpenSans-SemiboldItalic-webfont.eot');
  src: url('../fonts/OpenSans/OpenSans-SemiboldItalic-webfont.eot?#iefix') format('embedded-opentype'),
       url('../fonts/OpenSans/OpenSans-SemiboldItalic-webfont.woff') format('woff'),
       url('../fonts/OpenSans/OpenSans-SemiboldItalic-webfont.ttf') format('truetype'),
       url('../fonts/OpenSans/OpenSans-SemiboldItalic-webfont.svg#open_sanssemibold_italic') format('svg');
  font-weight: 600;
  font-style: italic;
}

@font-face {
  font-family: 'Open Sans';
  src: url('../fonts/OpenSans/OpenSans-Bold-webfont.eot');
  src: url('../fonts/OpenSans/OpenSans-Bold-webfont.eot?#iefix') format('embedded-opentype'),
       url('../fonts/OpenSans/OpenSans-Bold-webfont.woff') format('woff'),
       url('../fonts/OpenSans/OpenSans-Bold-webfont.ttf') format('truetype'),
       url('../fonts/OpenSans/OpenSans-Bold-webfont.svg#open_sansbold') format('svg');
  font-weight: 700;
  font-style: normal;
}

@font-face {
  font-family: 'Open Sans';
  src: url('../fonts/OpenSans/OpenSans-BoldItalic-webfont.eot');
  src: url('../fonts/OpenSans/OpenSans-BoldItalic-webfont.eot?#iefix') format('embedded-opentype'),
       url('../fonts/OpenSans/OpenSans-BoldItalic-webfont.woff') format('woff'),
       url('../fonts/OpenSans/OpenSans-BoldItalic-webfont.ttf') format('truetype'),
       url('../fonts/OpenSans/OpenSans-BoldItalic-webfont.svg#open_sansbold_italic') format('svg');
  font-weight: 700;
  font-style: italic;
}
>>>>>>> 0ceffd54
<|MERGE_RESOLUTION|>--- conflicted
+++ resolved
@@ -1,7 +1,4 @@
 /* NOTE: This file, which loads all necessary fonts for rendering Studio UI, is 1 of 3 CSS files compiled in our production pipeline  */
-<<<<<<< HEAD
-@import url(//fonts.useso.com/css?family=Open+Sans:300italic,400italic,600italic,700italic,400,300,600,700);
-=======
 /* No subsetting. */
 
 @font-face {
@@ -90,5 +87,4 @@
        url('../fonts/OpenSans/OpenSans-BoldItalic-webfont.svg#open_sansbold_italic') format('svg');
   font-weight: 700;
   font-style: italic;
-}
->>>>>>> 0ceffd54
+}