--- conflicted
+++ resolved
@@ -47,16 +47,12 @@
 
 
 @step('I have opened a new course in Studio$')
-<<<<<<< HEAD
 def i_have_opened_a_new_course(_step):
-=======
-def i_have_opened_a_new_course(step):
     open_new_course()
 
 
 ####### HELPER FUNCTIONS ##############
 def open_new_course():
->>>>>>> 3fe830a8
     world.clear_courses()
     log_into_studio()
     create_a_course()
@@ -76,12 +72,6 @@
     registration = world.RegistrationFactory(user=studio_user)
     registration.register(studio_user)
     registration.activate()
-
-<<<<<<< HEAD
-    world.UserProfileFactory(user=studio_user)
-
-=======
->>>>>>> 3fe830a8
 
 def fill_in_course_info(
         name='Robot Super Course',
@@ -161,9 +151,6 @@
     world.css_fill(time_css, desired_time)
     e = world.css_find(time_css).first
     e._element.send_keys(Keys.TAB)
-<<<<<<< HEAD
-    time.sleep(float(1))
-=======
     time.sleep(float(1))
 
 
@@ -171,7 +158,7 @@
 def i_created_a_video_component(step):
     world.create_component_instance(
         step, '.large-video-icon',
-        'i4x://edx/templates/video/default',
+        'video',
         '.xmodule_VideoModule'
     )
 
@@ -181,5 +168,4 @@
     step.given('I have opened a new course section in Studio')
     step.given('I have added a new subsection')
     step.given('I expand the first section')
-    world.css_click('a.new-unit-item')
->>>>>>> 3fe830a8
+    world.css_click('a.new-unit-item')