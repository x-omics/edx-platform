--- conflicted
+++ resolved
@@ -512,11 +512,8 @@
         course = request.json.get('number', request.json.get('course'))
         display_name = request.json.get('display_name')
         course_category = request.json.get('course_category')
-<<<<<<< HEAD
-=======
         # force the start date for reruns and allow us to override start via the client
         start = request.json.get('start', CourseFields.start.default)
->>>>>>> 0ceffd54
         run = request.json.get('run')
 
         # allow/disable unicode characters in course_id according to settings
@@ -527,15 +524,11 @@
                     status=400
                 )
 
-<<<<<<< HEAD
-        fields = {'display_name': display_name, 'course_category': course_category} if display_name and course_category is not None else {}
-=======
         fields = {'start': start}
         if display_name is not None:
             fields['display_name'] = display_name
         if course_category is not None:
             fields['course_category'] = course_category
->>>>>>> 0ceffd54
 
         if 'source_course_key' in request.json:
             return _rerun_course(request, org, course, run, fields)
