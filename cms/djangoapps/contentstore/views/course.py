--- conflicted
+++ resolved
@@ -461,12 +461,8 @@
                     status=400
                 )
 
-<<<<<<< HEAD
         course_key = SlashSeparatedCourseKey(org, number, run)
         fields = {'display_name': display_name, 'course_category': course_category} if display_name and course_category is not None else {}
-=======
-        fields = {'display_name': display_name} if display_name is not None else {}
->>>>>>> 92fa79db
 
         if 'source_course_key' in request.json:
             return _rerun_course(request, org, number, run, fields)
