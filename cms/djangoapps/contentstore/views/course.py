"""
Views related to operations on course objects
"""
import json
import random
import string  # pylint: disable=W0402
import logging
from django.utils.translation import ugettext as _
import django.utils
from django.contrib.auth.decorators import login_required
from django.conf import settings
from django.views.decorators.http import require_http_methods
from django.core.exceptions import PermissionDenied
from django.core.urlresolvers import reverse
from django.http import HttpResponseBadRequest, HttpResponseNotFound, HttpResponse
from util.json_request import JsonResponse, JsonResponseBadRequest
from util.date_utils import get_default_time_display
from edxmako.shortcuts import render_to_response

from xmodule.course_module import DEFAULT_START_DATE
from xmodule.error_module import ErrorDescriptor
from xmodule.modulestore.django import modulestore
from xmodule.contentstore.content import StaticContent
from xmodule.tabs import PDFTextbookTabs
from xmodule.partitions.partitions import UserPartition, Group
from xmodule.modulestore import EdxJSONEncoder
from xmodule.modulestore.exceptions import ItemNotFoundError, DuplicateCourseError
from opaque_keys import InvalidKeyError
from opaque_keys.edx.locations import Location
from opaque_keys.edx.keys import CourseKey

from django_future.csrf import ensure_csrf_cookie
from contentstore.course_info_model import get_course_updates, update_course_updates, delete_course_update
from contentstore.utils import (
    add_instructor,
    initialize_permissions,
    get_lms_link_for_item,
    add_extra_panel_tab,
    remove_extra_panel_tab,
    reverse_course_url,
    reverse_usage_url,
    reverse_url,
    remove_all_instructors,
)
from models.settings.course_details import CourseDetails, CourseSettingsEncoder
from models.settings.course_grading import CourseGradingModel
from models.settings.course_metadata import CourseMetadata
from util.json_request import expect_json
from util.string_utils import _has_non_ascii_characters
from .access import has_course_access
from .component import (
    OPEN_ENDED_COMPONENT_TYPES,
    NOTE_COMPONENT_TYPES,
    ADVANCED_COMPONENT_POLICY_KEY,
    SPLIT_TEST_COMPONENT_TYPE,
    ADVANCED_COMPONENT_TYPES,
)
from contentstore.tasks import rerun_course
from .item import create_xblock_info
from course_creators.views import get_course_creator_status, add_user_with_status_unrequested
from contentstore import utils
from student.roles import (
    CourseInstructorRole, CourseStaffRole, CourseCreatorRole, GlobalStaff, UserBasedRole
)
from student import auth
from course_action_state.models import CourseRerunState, CourseRerunUIStateManager
from course_action_state.managers import CourseActionStateItemNotFoundError
from microsite_configuration import microsite
from xmodule.course_module import CourseFields


__all__ = ['course_info_handler', 'course_handler', 'course_info_update_handler',
           'course_rerun_handler',
           'settings_handler',
           'grading_handler',
           'advanced_settings_handler',
           'course_notifications_handler',
           'textbooks_list_handler', 'textbooks_detail_handler',
           'group_configurations_list_handler', 'group_configurations_detail_handler']

log = logging.getLogger(__name__)


class AccessListFallback(Exception):
    """
    An exception that is raised whenever we need to `fall back` to fetching *all* courses
    available to a user, rather than using a shorter method (i.e. fetching by group)
    """
    pass


def _get_course_module(course_key, user, depth=0):
    """
    Internal method used to calculate and return the locator and course module
    for the view functions in this file.
    """
    if not has_course_access(user, course_key):
        raise PermissionDenied()
    course_module = modulestore().get_course(course_key, depth=depth)
    return course_module


@login_required
def course_notifications_handler(request, course_key_string=None, action_state_id=None):
    """
    Handle incoming requests for notifications in a RESTful way.

    course_key_string and action_state_id must both be set; else a HttpBadResponseRequest is returned.

    For each of these operations, the requesting user must have access to the course;
    else a PermissionDenied error is returned.

    GET
        json: return json representing information about the notification (action, state, etc)
    DELETE
        json: return json repressing success or failure of dismissal/deletion of the notification
    PUT
        Raises a NotImplementedError.
    POST
        Raises a NotImplementedError.
    """
    # ensure that we have a course and an action state
    if not course_key_string or not action_state_id:
        return HttpResponseBadRequest()

    response_format = request.REQUEST.get('format', 'html')

    course_key = CourseKey.from_string(course_key_string)

    if response_format == 'json' or 'application/json' in request.META.get('HTTP_ACCEPT', 'application/json'):
        if not has_course_access(request.user, course_key):
            raise PermissionDenied()
        if request.method == 'GET':
            return _course_notifications_json_get(action_state_id)
        elif request.method == 'DELETE':
            # we assume any delete requests dismiss actions from the UI
            return _dismiss_notification(request, action_state_id)
        elif request.method == 'PUT':
            raise NotImplementedError()
        elif request.method == 'POST':
            raise NotImplementedError()
        else:
            return HttpResponseBadRequest()
    else:
        return HttpResponseNotFound()


def _course_notifications_json_get(course_action_state_id):
    """
    Return the action and the action state for the given id
    """
    try:
        action_state = CourseRerunState.objects.find_first(id=course_action_state_id)
    except CourseActionStateItemNotFoundError:
        return HttpResponseBadRequest()

    action_state_info = {
        'action': action_state.action,
        'state': action_state.state,
        'should_display': action_state.should_display
    }
    return JsonResponse(action_state_info)


def _dismiss_notification(request, course_action_state_id):  # pylint: disable=unused-argument
    """
    Update the display of the course notification
    """
    try:
        action_state = CourseRerunState.objects.find_first(id=course_action_state_id)

    except CourseActionStateItemNotFoundError:
        # Can't dismiss a notification that doesn't exist in the first place
        return HttpResponseBadRequest()

    if action_state.state == CourseRerunUIStateManager.State.FAILED:
        # We remove all permissions for this course key at this time, since
        # no further access is required to a course that failed to be created.
        remove_all_instructors(action_state.course_key)

    # The CourseRerunState is no longer needed by the UI; delete
    action_state.delete()

    return JsonResponse({'success': True})


# pylint: disable=unused-argument
@login_required
def course_handler(request, course_key_string=None):
    """
    The restful handler for course specific requests.
    It provides the course tree with the necessary information for identifying and labeling the parts. The root
    will typically be a 'course' object but may not be especially as we support modules.

    GET
        html: return course listing page if not given a course id
        html: return html page overview for the given course if given a course id
        json: return json representing the course branch's index entry as well as dag w/ all of the children
        replaced w/ json docs where each doc has {'_id': , 'display_name': , 'children': }
    POST
        json: create a course, return resulting json
        descriptor (same as in GET course/...). Leaving off /branch/draft would imply create the course w/ default
        branches. Cannot change the structure contents ('_id', 'display_name', 'children') but can change the
        index entry.
    PUT
        json: update this course (index entry not xblock) such as repointing head, changing display name, org,
        course, run. Return same json as above.
    DELETE
        json: delete this branch from this course (leaving off /branch/draft would imply delete the course)
    """
    response_format = request.REQUEST.get('format', 'html')
    if response_format == 'json' or 'application/json' in request.META.get('HTTP_ACCEPT', 'application/json'):
        if request.method == 'GET':
            course_module = _get_course_module(CourseKey.from_string(course_key_string), request.user, depth=None)
            return JsonResponse(_course_outline_json(request, course_module))
        elif request.method == 'POST':  # not sure if this is only post. If one will have ids, it goes after access
            return _create_or_rerun_course(request)
        elif not has_course_access(request.user, CourseKey.from_string(course_key_string)):
            raise PermissionDenied()
        elif request.method == 'PUT':
            raise NotImplementedError()
        elif request.method == 'DELETE':
            raise NotImplementedError()
        else:
            return HttpResponseBadRequest()
    elif request.method == 'GET':  # assume html
        if course_key_string is None:
            return course_listing(request)
        else:
            return course_index(request, CourseKey.from_string(course_key_string))
    else:
        return HttpResponseNotFound()


@login_required
@ensure_csrf_cookie
@require_http_methods(["GET"])
def course_rerun_handler(request, course_key_string):
    """
    The restful handler for course reruns.
    GET
        html: return html page with form to rerun a course for the given course id
    """
    # Only global staff (PMs) are able to rerun courses during the soft launch
    if not GlobalStaff().has_user(request.user):
        raise PermissionDenied()
    course_key = CourseKey.from_string(course_key_string)
    course_module = _get_course_module(course_key, request.user, depth=3)
    if request.method == 'GET':
        return render_to_response('course-create-rerun.html', {
            'source_course_key': course_key,
            'display_name': course_module.display_name,
            'user': request.user,
            'course_creator_status': _get_course_creator_status(request.user),
            'allow_unicode_course_id': settings.FEATURES.get('ALLOW_UNICODE_COURSE_ID', False)
        })

def _course_outline_json(request, course_module):
    """
    Returns a JSON representation of the course module and recursively all of its children.
    """
    return create_xblock_info(
        course_module,
        include_child_info=True,
        course_outline=True,
        include_children_predicate=lambda xblock: not xblock.category == 'vertical'
    )


def _accessible_courses_list(request):
    """
    List all courses available to the logged in user by iterating through all the courses
    """
    def course_filter(course):
        """
        Filter out unusable and inaccessible courses
        """
        if isinstance(course, ErrorDescriptor):
            return False

        # pylint: disable=fixme
        # TODO remove this condition when templates purged from db
        if course.location.course == 'templates':
            return False

        return has_course_access(request.user, course.id)

    courses = filter(course_filter, modulestore().get_courses())
    in_process_course_actions = [
        course for course in
        CourseRerunState.objects.find_all(
            exclude_args={'state': CourseRerunUIStateManager.State.SUCCEEDED}, should_display=True
        )
        if has_course_access(request.user, course.course_key)
    ]
    return courses, in_process_course_actions


def _accessible_courses_list_from_groups(request):
    """
    List all courses available to the logged in user by reversing access group names
    """
    courses_list = {}
    in_process_course_actions = []

    instructor_courses = UserBasedRole(request.user, CourseInstructorRole.ROLE).courses_with_role()
    staff_courses = UserBasedRole(request.user, CourseStaffRole.ROLE).courses_with_role()
    all_courses = instructor_courses | staff_courses

    for course_access in all_courses:
        course_key = course_access.course_id
        if course_key is None:
            # If the course_access does not have a course_id, it's an org-based role, so we fall back
            raise AccessListFallback
        if course_key not in courses_list:
            # check for any course action state for this course
            in_process_course_actions.extend(
                CourseRerunState.objects.find_all(
                    exclude_args={'state': CourseRerunUIStateManager.State.SUCCEEDED},
                    should_display=True,
                    course_key=course_key,
                )
            )
            # check for the course itself
            try:
                course = modulestore().get_course(course_key)
            except ItemNotFoundError:
                # If a user has access to a course that doesn't exist, don't do anything with that course
                pass
            if course is not None and not isinstance(course, ErrorDescriptor):
                # ignore deleted or errored courses
                courses_list[course_key] = course

    return courses_list.values(), in_process_course_actions


@login_required
@ensure_csrf_cookie
def course_listing(request):
    """
    List all courses available to the logged in user
    Try to get all courses by first reversing django groups and fallback to old method if it fails
    Note: overhead of pymongo reads will increase if getting courses from django groups fails
    """
    if GlobalStaff().has_user(request.user):
        # user has global access so no need to get courses from django groups
        courses, in_process_course_actions = _accessible_courses_list(request)
    else:
        try:
            courses, in_process_course_actions = _accessible_courses_list_from_groups(request)
        except AccessListFallback:
            # user have some old groups or there was some error getting courses from django groups
            # so fallback to iterating through all courses
            courses, in_process_course_actions = _accessible_courses_list(request)

    def format_course_for_view(course):
        """
        Return a dict of the data which the view requires for each course
        """
        return {
            'display_name': course.display_name,
            'course_key': unicode(course.location.course_key),
            'url': reverse_course_url('course_handler', course.id),
            'lms_link': get_lms_link_for_item(course.location),
            'rerun_link': _get_rerun_link_for_item(course.id),
            'org': course.display_org_with_default,
            'number': course.display_number_with_default,
            'run': course.location.run
        }

    def format_in_process_course_view(uca):
        """
        Return a dict of the data which the view requires for each unsucceeded course
        """
        return {
            'display_name': uca.display_name,
            'course_key': unicode(uca.course_key),
            'org': uca.course_key.org,
            'number': uca.course_key.course,
            'run': uca.course_key.run,
            'is_failed': True if uca.state == CourseRerunUIStateManager.State.FAILED else False,
            'is_in_progress': True if uca.state == CourseRerunUIStateManager.State.IN_PROGRESS else False,
            'dismiss_link':
                reverse_course_url('course_notifications_handler', uca.course_key, kwargs={
                    'action_state_id': uca.id,
                }) if uca.state == CourseRerunUIStateManager.State.FAILED else ''
        }

    # remove any courses in courses that are also in the in_process_course_actions list
    in_process_action_course_keys = [uca.course_key for uca in in_process_course_actions]
    courses = [
        format_course_for_view(c)
        for c in courses
        if not isinstance(c, ErrorDescriptor) and (c.id not in in_process_action_course_keys)
    ]

    in_process_course_actions = [format_in_process_course_view(uca) for uca in in_process_course_actions]

    return render_to_response('index.html', {
        'courses': courses,
        'in_process_course_actions': in_process_course_actions,
        'user': request.user,
        'request_course_creator_url': reverse('contentstore.views.request_course_creator'),
        'course_creator_status': _get_course_creator_status(request.user),
        'rerun_creator_status': GlobalStaff().has_user(request.user),
        'allow_unicode_course_id': settings.FEATURES.get('ALLOW_UNICODE_COURSE_ID', False),
        'allow_course_reruns': settings.FEATURES.get('ALLOW_COURSE_RERUNS', False)
    })


def _get_rerun_link_for_item(course_key):
    """ Returns the rerun link for the given course key. """
    return reverse_course_url('course_rerun_handler', course_key)


@login_required
@ensure_csrf_cookie
def course_index(request, course_key):
    """
    Display an editable course overview.

    org, course, name: Attributes of the Location for the item to edit
    """
    # A depth of None implies the whole course. The course outline needs this in order to compute has_changes.
    # A unit may not have a draft version, but one of its components could, and hence the unit itself has changes.
    with modulestore().bulk_temp_noop_operations(course_key):  # FIXME
        course_module = _get_course_module(course_key, request.user, depth=None)
        lms_link = get_lms_link_for_item(course_module.location)
        sections = course_module.get_children()
        course_structure = _course_outline_json(request, course_module)
        locator_to_show = request.REQUEST.get('show', None)
        course_release_date = get_default_time_display(course_module.start) if course_module.start != DEFAULT_START_DATE else _("Unscheduled")
        settings_url = reverse_course_url('settings_handler', course_key)

        try:
            current_action = CourseRerunState.objects.find_first(course_key=course_key, should_display=True)
        except (ItemNotFoundError, CourseActionStateItemNotFoundError):
            current_action = None

        return render_to_response('course_outline.html', {
            'context_course': course_module,
            'lms_link': lms_link,
            'sections': sections,
            'course_structure': course_structure,
            'initial_state': course_outline_initial_state(locator_to_show, course_structure) if locator_to_show else None,
            'course_graders': json.dumps(
                CourseGradingModel.fetch(course_key).graders
            ),
            'rerun_notification_id': current_action.id if current_action else None,
            'course_release_date': course_release_date,
            'settings_url': settings_url,
            'notification_dismiss_url':
                reverse_course_url('course_notifications_handler', current_action.course_key, kwargs={
                    'action_state_id': current_action.id,
                }) if current_action else None,
        })


def course_outline_initial_state(locator_to_show, course_structure):
    """
    Returns the desired initial state for the course outline view. If the 'show' request parameter
    was provided, then the view's initial state will be to have the desired item fully expanded
    and to scroll to see the new item.
    """
    def find_xblock_info(xblock_info, locator):
        """
        Finds the xblock info for the specified locator.
        """
        if xblock_info['id'] == locator:
            return xblock_info
        children = xblock_info['child_info']['children'] if xblock_info.get('child_info', None) else None
        if children:
            for child_xblock_info in children:
                result = find_xblock_info(child_xblock_info, locator)
                if result:
                    return result
        return None

    def collect_all_locators(locators, xblock_info):
        """
        Collect all the locators for an xblock and its children.
        """
        locators.append(xblock_info['id'])
        children = xblock_info['child_info']['children'] if xblock_info.get('child_info', None) else None
        if children:
            for child_xblock_info in children:
                collect_all_locators(locators, child_xblock_info)

    selected_xblock_info = find_xblock_info(course_structure, locator_to_show)
    if not selected_xblock_info:
        return None
    expanded_locators = []
    collect_all_locators(expanded_locators, selected_xblock_info)
    return {
        'locator_to_show': locator_to_show,
        'expanded_locators': expanded_locators
    }


@expect_json
def _create_or_rerun_course(request):
    """
    To be called by requests that create a new destination course (i.e., create_new_course and rerun_course)
    Returns the destination course_key and overriding fields for the new course.
    Raises DuplicateCourseError and InvalidKeyError
    """
    if not auth.has_access(request.user, CourseCreatorRole()):
        raise PermissionDenied()

    try:
        org = request.json.get('org')
        course = request.json.get('number', request.json.get('course'))
        display_name = request.json.get('display_name')
<<<<<<< HEAD
        course_category = request.json.get('course_category')
=======
        # force the start date for reruns and allow us to override start via the client
        start = request.json.get('start', CourseFields.start.default)
>>>>>>> d6688de7
        run = request.json.get('run')

        # allow/disable unicode characters in course_id according to settings
        if not settings.FEATURES.get('ALLOW_UNICODE_COURSE_ID'):
            if _has_non_ascii_characters(org) or _has_non_ascii_characters(course) or _has_non_ascii_characters(run):
                return JsonResponse(
                    {'error': _('Special characters not allowed in organization, course number, and course run.')},
                    status=400
                )

<<<<<<< HEAD
        course_key = SlashSeparatedCourseKey(org, number, run)
        fields = {'display_name': display_name, 'course_category': course_category} if display_name and course_category is not None else {}
=======
        fields = {'start': start}
        if display_name is not None:
            fields['display_name'] = display_name
>>>>>>> d6688de7

        if 'source_course_key' in request.json:
            return _rerun_course(request, org, course, run, fields)
        else:
            return _create_new_course(request, org, course, run, fields)

    except DuplicateCourseError:
        return JsonResponse({
            'ErrMsg': _(
                'There is already a course defined with the same '
                'organization, course number, and course run. Please '
                'change either organization or course number to be unique.'
            ),
            'OrgErrMsg': _(
                'Please change either the organization or '
                'course number so that it is unique.'),
            'CourseErrMsg': _(
                'Please change either the organization or '
                'course number so that it is unique.'),
        })
    except InvalidKeyError as error:
        return JsonResponse({
            "ErrMsg": _("Unable to create course '{name}'.\n\n{err}").format(name=display_name, err=error.message)}
        )


def _create_new_course(request, org, number, run, fields):
    """
    Create a new course.
    Returns the URL for the course overview page.
    Raises DuplicateCourseError if the course already exists
    """
    # Set a unique wiki_slug for newly created courses. To maintain active wiki_slugs for
    # existing xml courses this cannot be changed in CourseDescriptor.
    # # TODO get rid of defining wiki slug in this org/course/run specific way and reconcile
    # w/ xmodule.course_module.CourseDescriptor.__init__
    wiki_slug = u"{0}.{1}.{2}".format(org, number, run)
    definition_data = {'wiki_slug': wiki_slug}
    fields.update(definition_data)

    store = modulestore()
    with store.default_store(settings.FEATURES.get('DEFAULT_STORE_FOR_NEW_COURSE', 'mongo')):
        # Creating the course raises DuplicateCourseError if an existing course with this org/name is found
        new_course = store.create_course(
            org,
            number,
            run,
            request.user.id,
            fields=fields,
        )

    # Make sure user has instructor and staff access to the new course
    add_instructor(new_course.id, request.user, request.user)

    # Initialize permissions for user in the new course
    initialize_permissions(new_course.id, request.user)

    return JsonResponse({
        'url': reverse_course_url('course_handler', new_course.id)
    })


def _rerun_course(request, org, number, run, fields):
    """
    Reruns an existing course.
    Returns the URL for the course listing page.
    """
    source_course_key = CourseKey.from_string(request.json.get('source_course_key'))

    # verify user has access to the original course
    if not has_course_access(request.user, source_course_key):
        raise PermissionDenied()

    # create destination course key
    store = modulestore()
    with store.default_store('split'):
        destination_course_key = store.make_course_key(org, number, run)

    # verify org course and run don't already exist
    if store.has_course(destination_course_key, ignore_case=True):
        raise DuplicateCourseError(source_course_key, destination_course_key)

    # Make sure user has instructor and staff access to the destination course
    # so the user can see the updated status for that course
    add_instructor(destination_course_key, request.user, request.user)

    # Mark the action as initiated
    CourseRerunState.objects.initiated(source_course_key, destination_course_key, request.user, fields['display_name'])

    # Rerun the course as a new celery task
    json_fields = json.dumps(fields, cls=EdxJSONEncoder)
    rerun_course.delay(unicode(source_course_key), unicode(destination_course_key), request.user.id, json_fields)

    # Return course listing page
    return JsonResponse({
        'url': reverse_url('course_handler'),
        'destination_course_key': unicode(destination_course_key)
    })


# pylint: disable=unused-argument
@login_required
@ensure_csrf_cookie
@require_http_methods(["GET"])
def course_info_handler(request, course_key_string):
    """
    GET
        html: return html for editing the course info handouts and updates.
    """
    course_key = CourseKey.from_string(course_key_string)
    course_module = _get_course_module(course_key, request.user)
    if 'text/html' in request.META.get('HTTP_ACCEPT', 'text/html'):

        return render_to_response(
            'course_info.html',
            {
                'context_course': course_module,
                'updates_url': reverse_course_url('course_info_update_handler', course_key),
                'handouts_locator': course_key.make_usage_key('course_info', 'handouts'),
                'base_asset_url': StaticContent.get_base_url_path_for_course_assets(course_module.id)
            }
        )
    else:
        return HttpResponseBadRequest("Only supports html requests")


# pylint: disable=unused-argument
@login_required
@ensure_csrf_cookie
@require_http_methods(("GET", "POST", "PUT", "DELETE"))
@expect_json
def course_info_update_handler(request, course_key_string, provided_id=None):
    """
    restful CRUD operations on course_info updates.
    provided_id should be none if it's new (create) and index otherwise.
    GET
        json: return the course info update models
    POST
        json: create an update
    PUT or DELETE
        json: change an existing update
    """
    if 'application/json' not in request.META.get('HTTP_ACCEPT', 'application/json'):
        return HttpResponseBadRequest("Only supports json requests")

    course_key = CourseKey.from_string(course_key_string)
    usage_key = course_key.make_usage_key('course_info', 'updates')
    if provided_id == '':
        provided_id = None

    # check that logged in user has permissions to this item (GET shouldn't require this level?)
    if not has_course_access(request.user, usage_key.course_key):
        raise PermissionDenied()

    if request.method == 'GET':
        course_updates = get_course_updates(usage_key, provided_id, request.user.id)
        if isinstance(course_updates, dict) and course_updates.get('error'):
            return JsonResponse(course_updates, course_updates.get('status', 400))
        else:
            return JsonResponse(course_updates)
    elif request.method == 'DELETE':
        try:
            return JsonResponse(delete_course_update(usage_key, request.json, provided_id, request.user))
        except:
            return HttpResponseBadRequest(
                "Failed to delete",
                content_type="text/plain"
            )
    # can be either and sometimes django is rewriting one to the other:
    elif request.method in ('POST', 'PUT'):
        try:
            return JsonResponse(update_course_updates(usage_key, request.json, provided_id, request.user))
        except:
            return HttpResponseBadRequest(
                "Failed to save",
                content_type="text/plain"
            )


@login_required
@ensure_csrf_cookie
@require_http_methods(("GET", "PUT", "POST"))
@expect_json
def settings_handler(request, course_key_string):
    """
    Course settings for dates and about pages
    GET
        html: get the page
        json: get the CourseDetails model
    PUT
        json: update the Course and About xblocks through the CourseDetails model
    """
    course_key = CourseKey.from_string(course_key_string)
    course_module = _get_course_module(course_key, request.user)
    if 'text/html' in request.META.get('HTTP_ACCEPT', '') and request.method == 'GET':
        upload_asset_url = reverse_course_url('assets_handler', course_key)

        # see if the ORG of this course can be attributed to a 'Microsite'. In that case, the
        # course about page should be editable in Studio
        about_page_editable = not microsite.get_value_for_org(
            course_module.location.org,
            'ENABLE_MKTG_SITE',
            settings.FEATURES.get('ENABLE_MKTG_SITE', False)
        )

        short_description_editable = settings.FEATURES.get('EDITABLE_SHORT_DESCRIPTION', True)

        return render_to_response('settings.html', {
            'context_course': course_module,
            'course_locator': course_key,
            'lms_link_for_about_page': utils.get_lms_link_for_about_page(course_key),
            'course_image_url': utils.course_image_url(course_module),
            'details_url': reverse_course_url('settings_handler', course_key),
            'about_page_editable': about_page_editable,
            'short_description_editable': short_description_editable,
            'upload_asset_url': upload_asset_url
        })
    elif 'application/json' in request.META.get('HTTP_ACCEPT', ''):
        if request.method == 'GET':
            return JsonResponse(
                CourseDetails.fetch(course_key),
                # encoder serializes dates, old locations, and instances
                encoder=CourseSettingsEncoder
            )
        else:  # post or put, doesn't matter.
            return JsonResponse(
                CourseDetails.update_from_json(course_key, request.json, request.user),
                encoder=CourseSettingsEncoder
            )


@login_required
@ensure_csrf_cookie
@require_http_methods(("GET", "POST", "PUT", "DELETE"))
@expect_json
def grading_handler(request, course_key_string, grader_index=None):
    """
    Course Grading policy configuration
    GET
        html: get the page
        json no grader_index: get the CourseGrading model (graceperiod, cutoffs, and graders)
        json w/ grader_index: get the specific grader
    PUT
        json no grader_index: update the Course through the CourseGrading model
        json w/ grader_index: create or update the specific grader (create if index out of range)
    """
    course_key = CourseKey.from_string(course_key_string)
    course_module = _get_course_module(course_key, request.user)

    if 'text/html' in request.META.get('HTTP_ACCEPT', '') and request.method == 'GET':
        course_details = CourseGradingModel.fetch(course_key)

        return render_to_response('settings_graders.html', {
            'context_course': course_module,
            'course_locator': course_key,
            'course_details': json.dumps(course_details, cls=CourseSettingsEncoder),
            'grading_url': reverse_course_url('grading_handler', course_key),
        })
    elif 'application/json' in request.META.get('HTTP_ACCEPT', ''):
        if request.method == 'GET':
            if grader_index is None:
                return JsonResponse(
                    CourseGradingModel.fetch(course_key),
                    # encoder serializes dates, old locations, and instances
                    encoder=CourseSettingsEncoder
                )
            else:
                return JsonResponse(CourseGradingModel.fetch_grader(course_key, grader_index))
        elif request.method in ('POST', 'PUT'):  # post or put, doesn't matter.
            # None implies update the whole model (cutoffs, graceperiod, and graders) not a specific grader
            if grader_index is None:
                return JsonResponse(
                    CourseGradingModel.update_from_json(course_key, request.json, request.user),
                    encoder=CourseSettingsEncoder
                )
            else:
                return JsonResponse(
                    CourseGradingModel.update_grader_from_json(course_key, request.json, request.user)
                )
        elif request.method == "DELETE" and grader_index is not None:
            CourseGradingModel.delete_grader(course_key, grader_index, request.user)
            return JsonResponse()


# pylint: disable=invalid-name
def _config_course_advanced_components(request, course_module):
    """
    Check to see if the user instantiated any advanced components. This
    is a hack that does the following :
    1) adds/removes the open ended panel tab to a course automatically
    if the user has indicated that they want to edit the
    combinedopendended or peergrading module
    2) adds/removes the notes panel tab to a course automatically if
    the user has indicated that they want the notes module enabled in
    their course
    """
    # TODO refactor the above into distinct advanced policy settings
    filter_tabs = True  # Exceptional conditions will pull this to False
    if ADVANCED_COMPONENT_POLICY_KEY in request.json:  # Maps tab types to components
        tab_component_map = {
            'open_ended': OPEN_ENDED_COMPONENT_TYPES,
            'notes': NOTE_COMPONENT_TYPES,
        }
        # Check to see if the user instantiated any notes or open ended components
        for tab_type in tab_component_map.keys():
            component_types = tab_component_map.get(tab_type)
            found_ac_type = False
            for ac_type in component_types:

                # Check if the user has incorrectly failed to put the value in an iterable.
                new_advanced_component_list = request.json[ADVANCED_COMPONENT_POLICY_KEY]['value']
                if hasattr(new_advanced_component_list, '__iter__'):
                    if ac_type in new_advanced_component_list and ac_type in ADVANCED_COMPONENT_TYPES:

                        # Add tab to the course if needed
                        changed, new_tabs = add_extra_panel_tab(tab_type, course_module)
                        # If a tab has been added to the course, then send the
                        # metadata along to CourseMetadata.update_from_json
                        if changed:
                            course_module.tabs = new_tabs
                            request.json.update({'tabs': {'value': new_tabs}})
                            # Indicate that tabs should not be filtered out of
                            # the metadata
                            filter_tabs = False  # Set this flag to avoid the tab removal code below.
                        found_ac_type = True  # break
                else:
                    # If not iterable, return immediately and let validation handle.
                    return

            # If we did not find a module type in the advanced settings,
            # we may need to remove the tab from the course.
            if not found_ac_type:  # Remove tab from the course if needed
                changed, new_tabs = remove_extra_panel_tab(tab_type, course_module)
                if changed:
                    course_module.tabs = new_tabs
                    request.json.update({'tabs': {'value': new_tabs}})
                    # Indicate that tabs should *not* be filtered out of
                    # the metadata
                    filter_tabs = False

    return filter_tabs


@login_required
@ensure_csrf_cookie
@require_http_methods(("GET", "POST", "PUT"))
@expect_json
def advanced_settings_handler(request, course_key_string):
    """
    Course settings configuration
    GET
        html: get the page
        json: get the model
    PUT, POST
        json: update the Course's settings. The payload is a json rep of the
            metadata dicts.
    """
    course_key = CourseKey.from_string(course_key_string)
    course_module = _get_course_module(course_key, request.user)
    if 'text/html' in request.META.get('HTTP_ACCEPT', '') and request.method == 'GET':

        return render_to_response('settings_advanced.html', {
            'context_course': course_module,
            'advanced_dict': json.dumps(CourseMetadata.fetch(course_module)),
            'advanced_settings_url': reverse_course_url('advanced_settings_handler', course_key)
        })
    elif 'application/json' in request.META.get('HTTP_ACCEPT', ''):
        if request.method == 'GET':
            return JsonResponse(CourseMetadata.fetch(course_module))
        else:
            try:
                # Whether or not to filter the tabs key out of the settings metadata
                filter_tabs = _config_course_advanced_components(request, course_module)

                # validate data formats and update
                is_valid, errors, updated_data = CourseMetadata.validate_and_update_from_json(
                    course_module,
                    request.json,
                    filter_tabs=filter_tabs,
                    user=request.user,
                )

                if is_valid:
                    return JsonResponse(updated_data)
                else:
                    return JsonResponseBadRequest(errors)

            # Handle all errors that validation doesn't catch
            except (TypeError, ValueError) as err:
                return HttpResponseBadRequest(
                    django.utils.html.escape(err.message),
                    content_type="text/plain"
                )


class TextbookValidationError(Exception):
    "An error thrown when a textbook input is invalid"
    pass


def validate_textbooks_json(text):
    """
    Validate the given text as representing a single PDF textbook
    """
    try:
        textbooks = json.loads(text)
    except ValueError:
        raise TextbookValidationError("invalid JSON")
    if not isinstance(textbooks, (list, tuple)):
        raise TextbookValidationError("must be JSON list")
    for textbook in textbooks:
        validate_textbook_json(textbook)
    # check specified IDs for uniqueness
    all_ids = [textbook["id"] for textbook in textbooks if "id" in textbook]
    unique_ids = set(all_ids)
    if len(all_ids) > len(unique_ids):
        raise TextbookValidationError("IDs must be unique")
    return textbooks


def validate_textbook_json(textbook):
    """
    Validate the given text as representing a list of PDF textbooks
    """
    if isinstance(textbook, basestring):
        try:
            textbook = json.loads(textbook)
        except ValueError:
            raise TextbookValidationError("invalid JSON")
    if not isinstance(textbook, dict):
        raise TextbookValidationError("must be JSON object")
    if not textbook.get("tab_title"):
        raise TextbookValidationError("must have tab_title")
    tid = unicode(textbook.get("id", ""))
    if tid and not tid[0].isdigit():
        raise TextbookValidationError("textbook ID must start with a digit")
    return textbook


def assign_textbook_id(textbook, used_ids=()):
    """
    Return an ID that can be assigned to a textbook
    and doesn't match the used_ids
    """
    tid = Location.clean(textbook["tab_title"])
    if not tid[0].isdigit():
        # stick a random digit in front
        tid = random.choice(string.digits) + tid
    while tid in used_ids:
        # add a random ASCII character to the end
        tid = tid + random.choice(string.ascii_lowercase)
    return tid


@require_http_methods(("GET", "POST", "PUT"))
@login_required
@ensure_csrf_cookie
def textbooks_list_handler(request, course_key_string):
    """
    A RESTful handler for textbook collections.

    GET
        html: return textbook list page (Backbone application)
        json: return JSON representation of all textbooks in this course
    POST
        json: create a new textbook for this course
    PUT
        json: overwrite all textbooks in the course with the given list
    """
    course_key = CourseKey.from_string(course_key_string)
    course = _get_course_module(course_key, request.user)
    store = modulestore()

    if not "application/json" in request.META.get('HTTP_ACCEPT', 'text/html'):
        # return HTML page
        upload_asset_url = reverse_course_url('assets_handler', course_key)
        textbook_url = reverse_course_url('textbooks_list_handler', course_key)
        return render_to_response('textbooks.html', {
            'context_course': course,
            'textbooks': course.pdf_textbooks,
            'upload_asset_url': upload_asset_url,
            'textbook_url': textbook_url,
        })

    # from here on down, we know the client has requested JSON
    if request.method == 'GET':
        return JsonResponse(course.pdf_textbooks)
    elif request.method == 'PUT':
        try:
            textbooks = validate_textbooks_json(request.body)
        except TextbookValidationError as err:
            return JsonResponse({"error": err.message}, status=400)

        tids = set(t["id"] for t in textbooks if "id" in t)
        for textbook in textbooks:
            if not "id" in textbook:
                tid = assign_textbook_id(textbook, tids)
                textbook["id"] = tid
                tids.add(tid)

        if not any(tab['type'] == PDFTextbookTabs.type for tab in course.tabs):
            course.tabs.append(PDFTextbookTabs())
        course.pdf_textbooks = textbooks
        store.update_item(course, request.user.id)
        return JsonResponse(course.pdf_textbooks)
    elif request.method == 'POST':
        # create a new textbook for the course
        try:
            textbook = validate_textbook_json(request.body)
        except TextbookValidationError as err:
            return JsonResponse({"error": err.message}, status=400)
        if not textbook.get("id"):
            tids = set(t["id"] for t in course.pdf_textbooks if "id" in t)
            textbook["id"] = assign_textbook_id(textbook, tids)
        existing = course.pdf_textbooks
        existing.append(textbook)
        course.pdf_textbooks = existing
        if not any(tab['type'] == PDFTextbookTabs.type for tab in course.tabs):
            course.tabs.append(PDFTextbookTabs())
        store.update_item(course, request.user.id)
        resp = JsonResponse(textbook, status=201)
        resp["Location"] = reverse_course_url(
            'textbooks_detail_handler',
            course.id,
            kwargs={'textbook_id': textbook["id"]}
        )
        return resp


@login_required
@ensure_csrf_cookie
@require_http_methods(("GET", "POST", "PUT", "DELETE"))
def textbooks_detail_handler(request, course_key_string, textbook_id):
    """
    JSON API endpoint for manipulating a textbook via its internal ID.
    Used by the Backbone application.

    GET
        json: return JSON representation of textbook
    POST or PUT
        json: update textbook based on provided information
    DELETE
        json: remove textbook
    """
    course_key = CourseKey.from_string(course_key_string)
    course_module = _get_course_module(course_key, request.user)
    store = modulestore()
    matching_id = [tb for tb in course_module.pdf_textbooks
                   if unicode(tb.get("id")) == unicode(textbook_id)]
    if matching_id:
        textbook = matching_id[0]
    else:
        textbook = None

    if request.method == 'GET':
        if not textbook:
            return JsonResponse(status=404)
        return JsonResponse(textbook)
    elif request.method in ('POST', 'PUT'):  # can be either and sometimes
                                        # django is rewriting one to the other
        try:
            new_textbook = validate_textbook_json(request.body)
        except TextbookValidationError as err:
            return JsonResponse({"error": err.message}, status=400)
        new_textbook["id"] = textbook_id
        if textbook:
            i = course_module.pdf_textbooks.index(textbook)
            new_textbooks = course_module.pdf_textbooks[0:i]
            new_textbooks.append(new_textbook)
            new_textbooks.extend(course_module.pdf_textbooks[i + 1:])
            course_module.pdf_textbooks = new_textbooks
        else:
            course_module.pdf_textbooks.append(new_textbook)
        store.update_item(course_module, request.user.id)
        return JsonResponse(new_textbook, status=201)
    elif request.method == 'DELETE':
        if not textbook:
            return JsonResponse(status=404)
        i = course_module.pdf_textbooks.index(textbook)
        remaining_textbooks = course_module.pdf_textbooks[0:i]
        remaining_textbooks.extend(course_module.pdf_textbooks[i + 1:])
        course_module.pdf_textbooks = remaining_textbooks
        store.update_item(course_module, request.user.id)
        return JsonResponse()


class GroupConfigurationsValidationError(Exception):
    """
    An error thrown when a group configurations input is invalid.
    """
    pass


class GroupConfiguration(object):
    """
    Prepare Group Configuration for the course.
    """
    def __init__(self, json_string, course, configuration_id=None):
        """
        Receive group configuration as a json (`json_string`), deserialize it
        and validate.
        """
        self.configuration = GroupConfiguration.parse(json_string)
        self.course = course
        self.assign_id(configuration_id)
        self.assign_group_ids()
        self.validate()

    @staticmethod
    def parse(json_string):
        """
        Deserialize given json that represents group configuration.
        """
        try:
            configuration = json.loads(json_string)
        except ValueError:
            raise GroupConfigurationsValidationError(_("invalid JSON"))

        return configuration

    def validate(self):
        """
        Validate group configuration representation.
        """
        if not self.configuration.get("name"):
            raise GroupConfigurationsValidationError(_("must have name of the configuration"))
        if len(self.configuration.get('groups', [])) < 1:
            raise GroupConfigurationsValidationError(_("must have at least one group"))

    def generate_id(self, used_ids):
        """
        Generate unique id for the group configuration.
        If this id is already used, we generate new one.
        """
        cid = random.randint(100, 10 ** 12)

        while cid in used_ids:
            cid = random.randint(100, 10 ** 12)

        return cid

    def assign_id(self, configuration_id=None):
        """
        Assign id for the json representation of group configuration.
        """
        self.configuration['id'] = int(configuration_id) if configuration_id else self.generate_id(self.get_used_ids())

    def assign_group_ids(self):
        """
        Assign ids for the group_configuration's groups.
        """
        used_ids = [g.id for p in self.course.user_partitions for g in p.groups]
        # Assign ids to every group in configuration.
        for group in self.configuration.get('groups', []):
            if group.get('id') is None:
                group["id"] = self.generate_id(used_ids)
                used_ids.append(group["id"])

    def get_used_ids(self):
        """
        Return a list of IDs that already in use.
        """
        return set([p.id for p in self.course.user_partitions])

    def get_user_partition(self):
        """
        Get user partition for saving in course.
        """
        groups = [Group(g["id"], g["name"]) for g in self.configuration["groups"]]

        return UserPartition(
            self.configuration["id"],
            self.configuration["name"],
            self.configuration["description"],
            groups
        )

    @staticmethod
    def get_usage_info(course, store):
        """
        Get usage information for all Group Configurations.
        """
        split_tests = store.get_items(course.id, qualifiers={'category': 'split_test'})
        return GroupConfiguration._get_usage_info(store, course, split_tests)

    @staticmethod
    def add_usage_info(course, store):
        """
        Add usage information to group configurations jsons in course.

        Returns json of group configurations updated with usage information.
        """
        usage_info = GroupConfiguration.get_usage_info(course, store)
        configurations = []
        for partition in course.user_partitions:
            configuration = partition.to_json()
            configuration['usage'] = usage_info.get(partition.id, [])
            configurations.append(configuration)
        return configurations

    @staticmethod
    def _get_usage_info(store, course, split_tests):
        """
        Returns all units names, their urls and validation messages.

        Returns:
        {'user_partition_id':
            [
                {
                    'label': 'Unit 1 / Experiment 1',
                    'url': 'url_to_unit_1',
                    'validation': {'message': 'a validation message', 'type': 'warning'}
                },
                {
                    'label': 'Unit 2 / Experiment 2',
                    'url': 'url_to_unit_2',
                    'validation': {'message': 'another validation message', 'type': 'error'}
                }
            ],
        }
        """
        usage_info = {}
        for split_test in split_tests:
            if split_test.user_partition_id not in usage_info:
                usage_info[split_test.user_partition_id] = []

            unit_location = store.get_parent_location(split_test.location)
            if not unit_location:
                log.warning("Parent location of split_test module not found: %s", split_test.location)
                continue

            try:
                unit = store.get_item(unit_location)
            except ItemNotFoundError:
                log.warning("Unit not found: %s", unit_location)
                continue

            unit_url = reverse_usage_url(
                'container_handler',
                course.location.course_key.make_usage_key(unit.location.block_type, unit.location.name)
            )
            usage_info[split_test.user_partition_id].append({
                'label': '{} / {}'.format(unit.display_name, split_test.display_name),
                'url': unit_url,
                'validation': split_test.general_validation_message,
            })
        return usage_info

    @staticmethod
    def update_usage_info(store, course, configuration):
        """
        Update usage information for particular Group Configuration.

        Returns json of particular group configuration updated with usage information.
        """
        # Get all Experiments that use particular Group Configuration in course.
        split_tests = store.get_items(
            course.id,
            category='split_test',
            content={'user_partition_id': configuration.id}
        )
        configuration_json = configuration.to_json()
        usage_information = GroupConfiguration._get_usage_info(store, course, split_tests)
        configuration_json['usage'] = usage_information.get(configuration.id, [])
        return configuration_json


@require_http_methods(("GET", "POST"))
@login_required
@ensure_csrf_cookie
def group_configurations_list_handler(request, course_key_string):
    """
    A RESTful handler for Group Configurations

    GET
        html: return Group Configurations list page (Backbone application)
    POST
        json: create new group configuration
    """
    course_key = CourseKey.from_string(course_key_string)
    course = _get_course_module(course_key, request.user)
    store = modulestore()

    if 'text/html' in request.META.get('HTTP_ACCEPT', 'text/html'):
        group_configuration_url = reverse_course_url('group_configurations_list_handler', course_key)
        course_outline_url = reverse_course_url('course_handler', course_key)
        split_test_enabled = SPLIT_TEST_COMPONENT_TYPE in ADVANCED_COMPONENT_TYPES and SPLIT_TEST_COMPONENT_TYPE in course.advanced_modules

        configurations = GroupConfiguration.add_usage_info(course, store)

        return render_to_response('group_configurations.html', {
            'context_course': course,
            'group_configuration_url': group_configuration_url,
            'course_outline_url': course_outline_url,
            'configurations': configurations if split_test_enabled else None,
        })
    elif "application/json" in request.META.get('HTTP_ACCEPT'):
        if request.method == 'POST':
        # create a new group configuration for the course
            try:
                new_configuration = GroupConfiguration(request.body, course).get_user_partition()
            except GroupConfigurationsValidationError as err:
                return JsonResponse({"error": err.message}, status=400)

            course.user_partitions.append(new_configuration)
            response = JsonResponse(new_configuration.to_json(), status=201)

            response["Location"] = reverse_course_url(
                'group_configurations_detail_handler',
                course.id,
                kwargs={'group_configuration_id': new_configuration.id}  # pylint: disable=no-member
            )
            store.update_item(course, request.user.id)
            return response
    else:
        return HttpResponse(status=406)


@login_required
@ensure_csrf_cookie
@require_http_methods(("POST", "PUT", "DELETE"))
def group_configurations_detail_handler(request, course_key_string, group_configuration_id):
    """
    JSON API endpoint for manipulating a group configuration via its internal ID.
    Used by the Backbone application.

    POST or PUT
        json: update group configuration based on provided information
    """
    course_key = CourseKey.from_string(course_key_string)
    course = _get_course_module(course_key, request.user)
    store = modulestore()
    matching_id = [p for p in course.user_partitions
                   if unicode(p.id) == unicode(group_configuration_id)]
    if matching_id:
        configuration = matching_id[0]
    else:
        configuration = None

    if request.method in ('POST', 'PUT'):  # can be either and sometimes
                                        # django is rewriting one to the other
        try:
            new_configuration = GroupConfiguration(request.body, course, group_configuration_id).get_user_partition()
        except GroupConfigurationsValidationError as err:
            return JsonResponse({"error": err.message}, status=400)

        if configuration:
            index = course.user_partitions.index(configuration)
            course.user_partitions[index] = new_configuration
        else:
            course.user_partitions.append(new_configuration)
        store.update_item(course, request.user.id)
        configuration = GroupConfiguration.update_usage_info(store, course, new_configuration)
        return JsonResponse(configuration, status=201)
    elif request.method == "DELETE":
        if not configuration:
            return JsonResponse(status=404)

        # Verify that group configuration is not already in use.
        usages = GroupConfiguration.get_usage_info(course, store)
        if usages.get(int(group_configuration_id)):
            return JsonResponse(
                {"error": _("This Group Configuration is already in use and cannot be removed.")},
                status=400
            )

        index = course.user_partitions.index(configuration)
        course.user_partitions.pop(index)
        store.update_item(course, request.user.id)
        return JsonResponse(status=204)


def _get_course_creator_status(user):
    """
    Helper method for returning the course creator status for a particular user,
    taking into account the values of DISABLE_COURSE_CREATION and ENABLE_CREATOR_GROUP.

    If the user passed in has not previously visited the index page, it will be
    added with status 'unrequested' if the course creator group is in use.
    """
    if user.is_staff:
        course_creator_status = 'granted'
    elif settings.FEATURES.get('DISABLE_COURSE_CREATION', False):
        course_creator_status = 'disallowed_for_this_site'
    elif settings.FEATURES.get('ENABLE_CREATOR_GROUP', False):
        course_creator_status = get_course_creator_status(user)
        if course_creator_status is None:
            # User not grandfathered in as an existing user, has not previously visited the dashboard page.
            # Add the user to the course creator admin table with status 'unrequested'.
            add_user_with_status_unrequested(user)
            course_creator_status = get_course_creator_status(user)
    else:
        course_creator_status = 'granted'

    return course_creator_status<|MERGE_RESOLUTION|>--- conflicted
+++ resolved
@@ -511,12 +511,9 @@
         org = request.json.get('org')
         course = request.json.get('number', request.json.get('course'))
         display_name = request.json.get('display_name')
-<<<<<<< HEAD
         course_category = request.json.get('course_category')
-=======
         # force the start date for reruns and allow us to override start via the client
         start = request.json.get('start', CourseFields.start.default)
->>>>>>> d6688de7
         run = request.json.get('run')
 
         # allow/disable unicode characters in course_id according to settings
@@ -527,14 +524,11 @@
                     status=400
                 )
 
-<<<<<<< HEAD
-        course_key = SlashSeparatedCourseKey(org, number, run)
-        fields = {'display_name': display_name, 'course_category': course_category} if display_name and course_category is not None else {}
-=======
         fields = {'start': start}
         if display_name is not None:
             fields['display_name'] = display_name
->>>>>>> d6688de7
+        if course_category is not None:
+            fields['course_category'] = course_category
 
         if 'source_course_key' in request.json:
             return _rerun_course(request, org, course, run, fields)
