--- conflicted
+++ resolved
@@ -6,7 +6,6 @@
 from django.core.urlresolvers import reverse
 from path import path
 from tempdir import mkdtemp_clean
-from datetime import timedelta
 import json
 from fs.osfs import OSFS
 import copy
@@ -26,11 +25,6 @@
 from xmodule.templates import update_templates
 from xmodule.modulestore.xml_exporter import export_to_xml
 from xmodule.modulestore.xml_importer import import_from_xml
-<<<<<<< HEAD
-from xmodule.modulestore.inheritance import own_metadata
-from xmodule.templates import update_templates
-=======
->>>>>>> dfd66c65
 
 from xmodule.capa_module import CapaDescriptor
 from xmodule.course_module import CourseDescriptor
@@ -143,15 +137,6 @@
         while there is a base definition in /about/effort.html
         '''
         import_from_xml(modulestore(), 'common/test/data/', ['full'])
-<<<<<<< HEAD
-        ms = modulestore('direct')
-        effort = ms.get_item(Location(['i4x', 'edX', 'full', 'about', 'effort', None]))
-        self.assertEqual(effort.data, '6 hours')
-
-        # this one should be in a non-override folder
-        effort = ms.get_item(Location(['i4x', 'edX', 'full', 'about', 'end_date', None]))
-        self.assertEqual(effort.data, 'TBD')
-=======
         module_store = modulestore('direct')
         effort = module_store.get_item(Location(['i4x', 'edX', 'full', 'about', 'effort', None]))
         self.assertEqual(effort.definition['data'], '6 hours')
@@ -159,7 +144,6 @@
         # this one should be in a non-override folder
         effort = module_store.get_item(Location(['i4x', 'edX', 'full', 'about', 'end_date', None]))
         self.assertEqual(effort.definition['data'], 'TBD')
->>>>>>> dfd66c65
 
     def test_remove_hide_progress_tab(self):
         import_from_xml(modulestore(), 'common/test/data/', ['full'])
@@ -168,13 +152,8 @@
         content_store = contentstore()
 
         source_location = CourseDescriptor.id_to_location('edX/full/6.002_Spring_2012')
-<<<<<<< HEAD
-        course = ms.get_item(source_location)
-        self.assertFalse(course.hide_progress_tab)
-=======
         course = module_store.get_item(source_location)
         self.assertNotIn('hide_progress_tab', course.metadata)
->>>>>>> dfd66c65
 
     def test_clone_course(self):
 
@@ -265,15 +244,9 @@
 
         course = module_store.get_item(location)
         # compare what's on disk compared to what we have in our course
-<<<<<<< HEAD
-        with fs.open('grading_policy.json','r') as grading_policy:
-            on_disk = loads(grading_policy.read())
-            self.assertEqual(on_disk, course.grading_policy)
-=======
         with fs.open('grading_policy.json', 'r') as grading_policy:
             on_disk = loads(grading_policy.read())
             self.assertEqual(on_disk, course.definition['data']['grading_policy'])
->>>>>>> dfd66c65
 
         #check for policy.json
         self.assertTrue(fs.exists('policy.json'))
@@ -282,7 +255,7 @@
         with fs.open('policy.json', 'r') as course_policy:
             on_disk = loads(course_policy.read())
             self.assertIn('course/6.002_Spring_2012', on_disk)
-            self.assertEqual(on_disk['course/6.002_Spring_2012'], own_metadata(course))
+            self.assertEqual(on_disk['course/6.002_Spring_2012'], course.metadata)
 
         # remove old course
         delete_course(module_store, content_store, location)
@@ -329,15 +302,10 @@
 
         course = module_store.get_item(location)
 
-        metadata = own_metadata(course)
         # add a bool piece of unknown metadata so we can verify we don't throw an exception
-        metadata['new_metadata'] = True
-
-<<<<<<< HEAD
-        ms.update_metadata(location, metadata)
-=======
+        course.metadata['new_metadata'] = True
+
         module_store.update_metadata(location, course.metadata)
->>>>>>> dfd66c65
 
         print 'Exporting to tempdir = {0}'.format(root_dir)
 
@@ -505,25 +473,21 @@
         self.assertIsInstance(problem, CapaDescriptor, "New problem is not a CapaDescriptor")
         context = problem.get_context()
         self.assertIn('markdown', context, "markdown is missing from context")
+        self.assertIn('markdown', problem.metadata, "markdown is missing from metadata")
         self.assertNotIn('markdown', problem.editable_metadata_fields, "Markdown slipped into the editable metadata fields")
 
     def test_import_metadata_with_attempts_empty_string(self):
         import_from_xml(modulestore(), 'common/test/data/', ['simple'])
         module_store = modulestore('direct')
         did_load_item = False
-<<<<<<< HEAD
-        try:
-            ms.get_item(Location(['i4x', 'edX', 'simple', 'problem', 'ps01-simple', None]))
-=======
         try:       
             module_store.get_item(Location(['i4x', 'edX', 'simple', 'problem', 'ps01-simple', None]))
->>>>>>> dfd66c65
             did_load_item = True
         except ItemNotFoundError:
             pass
 
         # make sure we found the item (e.g. it didn't error while loading)
-        self.assertTrue(did_load_item)
+        self.assertTrue(did_load_item)   
 
     def test_metadata_inheritance(self):
         import_from_xml(modulestore(), 'common/test/data/', ['full'])
@@ -535,7 +499,8 @@
 
         # let's assert on the metadata_inheritance on an existing vertical
         for vertical in verticals:
-            self.assertEqual(course.lms.xqa_key, vertical.lms.xqa_key)
+            self.assertIn('xqa_key', vertical.metadata)
+            self.assertEqual(course.metadata['xqa_key'], vertical.metadata['xqa_key'])
 
         self.assertGreater(len(verticals), 0)
 
@@ -545,57 +510,41 @@
         # crate a new module and add it as a child to a vertical
         module_store.clone_item(source_template_location, new_component_location)
         parent = verticals[0]
-<<<<<<< HEAD
-        ms.update_children(parent.location, parent.children + [new_component_location.url()])
-=======
         module_store.update_children(parent.location, parent.definition.get('children', []) + [new_component_location.url()])
->>>>>>> dfd66c65
 
         # flush the cache
         module_store.get_cached_metadata_inheritance_tree(new_component_location, -1)
         new_module = module_store.get_item(new_component_location)
 
         # check for grace period definition which should be defined at the course level
-        self.assertEqual(parent.lms.graceperiod, new_module.lms.graceperiod)
-
-        self.assertEqual(course.lms.xqa_key, new_module.lms.xqa_key)
+        self.assertIn('graceperiod', new_module.metadata)
+
+        self.assertEqual(parent.metadata['graceperiod'], new_module.metadata['graceperiod'])
+
+        self.assertEqual(course.metadata['xqa_key'], new_module.metadata['xqa_key'])
 
         #
         # now let's define an override at the leaf node level
         #
-<<<<<<< HEAD
-        new_module.lms.graceperiod = timedelta(1)
-        ms.update_metadata(new_module.location, own_metadata(new_module))
-=======
         new_module.metadata['graceperiod'] = '1 day'
         module_store.update_metadata(new_module.location, new_module.metadata)
->>>>>>> dfd66c65
 
         # flush the cache and refetch
         module_store.get_cached_metadata_inheritance_tree(new_component_location, -1)
         new_module = module_store.get_item(new_component_location)
 
-        self.assertEqual(timedelta(1), new_module.lms.graceperiod)
+        self.assertIn('graceperiod', new_module.metadata)
+        self.assertEqual('1 day', new_module.metadata['graceperiod'])
 
 
 class TemplateTestCase(ModuleStoreTestCase):
 
-<<<<<<< HEAD
-    def test_template_cleanup(self):
-        ms = modulestore('direct')
-=======
     def test_template_cleanup(self):        
         module_store = modulestore('direct')
->>>>>>> dfd66c65
 
         # insert a bogus template in the store
         bogus_template_location = Location('i4x', 'edx', 'templates', 'html', 'bogus')
         source_template_location = Location('i4x', 'edx', 'templates', 'html', 'Blank_HTML_Page')
-<<<<<<< HEAD
-
-        ms.clone_item(source_template_location, bogus_template_location)
-=======
->>>>>>> dfd66c65
 
         module_store.clone_item(source_template_location, bogus_template_location)
 
@@ -613,7 +562,3 @@
             asserted = True
 
         self.assertTrue(asserted)
-<<<<<<< HEAD
-
-=======
->>>>>>> dfd66c65
