define(["domReady", "jquery", "underscore", "js/utils/cancel_on_escape", "js/views/utils/create_course_utils",
    "js/views/utils/view_utils"],
    function (domReady, $, _, CancelOnEscape, CreateCourseUtilsFactory, ViewUtils) {
        var CreateCourseUtils = CreateCourseUtilsFactory({
            name: '.new-course-name',
            org: '.new-course-org',
            number: '.new-course-number',
            run: '.new-course-run',
            save: '.new-course-save',
            errorWrapper: '.wrap-error',
            errorMessage: '#course_creation_error',
            tipError: 'span.tip-error',
            error: '.error',
            allowUnicode: '.allow-unicode-course-id'
        }, {
            shown: 'is-shown',
            showing: 'is-showing',
            hiding: 'is-hiding',
            disabled: 'is-disabled',
            error: 'error'
        });

        var saveNewCourse = function (e) {
            e.preventDefault();

<<<<<<< HEAD
            // One final check for empty values
            var errors = _.reduce(
                ['.new-course-name', '.new-course-org', '.new-course-category', '.new-course-number', '.new-course-run'],
                function (acc, ele) {
                    var $ele = $(ele);
                    var error = validateRequiredField($ele.val());
                    setNewCourseFieldInErr($ele.parent('li'), error);
                    return error ? true : acc;
                },
                false
            );

            if (errors) {
=======
            if (CreateCourseUtils.hasInvalidRequiredFields()) {
>>>>>>> d6688de7
                return;
            }

            var $newCourseForm = $(this).closest('#create-course-form');
            var display_name = $newCourseForm.find('.new-course-name').val();
            var course_category = $newCourseForm.find('.new-course-category').val();
            var org = $newCourseForm.find('.new-course-org').val();
            var number = $newCourseForm.find('.new-course-number').val();
            var run = $newCourseForm.find('.new-course-run').val();

            course_info = {
                org: org,
                number: number,
                display_name: display_name,
                run: run
            };

<<<<<<< HEAD
            $.postJSON('/course/', {
                    'org': org,
                    'course_category': course_category,
                    'number': number,
                    'display_name': display_name,
                    'run': run
                },
                function (data) {
                    if (data.url !== undefined) {
                        window.location = data.url;
                    } else if (data.ErrMsg !== undefined) {
                        $('.wrap-error').addClass('is-shown');
                        $('#course_creation_error').html('<p>' + data.ErrMsg + '</p>');
                        $('.new-course-save').addClass('is-disabled');
                    }
                }
            );
=======
            analytics.track('Created a Course', course_info);
            CreateCourseUtils.createCourse(course_info, function (errorMessage) {
                $('.wrap-error').addClass('is-shown');
                $('#course_creation_error').html('<p>' + errorMessage + '</p>');
                $('.new-course-save').addClass('is-disabled');
            });
>>>>>>> d6688de7
        };

        var cancelNewCourse = function (e) {
            e.preventDefault();
            $('.new-course-button').removeClass('is-disabled');
            $('.wrapper-create-course').removeClass('is-shown');
            // Clear out existing fields and errors
            _.each(
                ['.new-course-name', '.new-course-org', '.new-course-number', '.new-course-run'],
                function (field) {
                    $(field).val('');
                }
            );
            $('#course_creation_error').html('');
            $('.wrap-error').removeClass('is-shown');
            $('.new-course-save').off('click');
        };

        var addNewCourse = function (e) {
            e.preventDefault();
            $('.new-course-button').addClass('is-disabled');
            $('.new-course-save').addClass('is-disabled');
            var $newCourse = $('.wrapper-create-course').addClass('is-shown');
            var $cancelButton = $newCourse.find('.new-course-cancel');
            var $courseName = $('.new-course-name');
            $courseName.focus().select();
            $('.new-course-save').on('click', saveNewCourse);
            $cancelButton.bind('click', cancelNewCourse);
            CancelOnEscape($cancelButton);

            CreateCourseUtils.configureHandlers();
        };

        var onReady = function () {
            $('.new-course-button').bind('click', addNewCourse);
            $('.dismiss-button').bind('click', ViewUtils.deleteNotificationHandler(function () {
                ViewUtils.reload();
            }));
            $('.action-reload').bind('click', ViewUtils.reload);
        };

        domReady(onReady);

        return {
            onReady: onReady
        };
    });<|MERGE_RESOLUTION|>--- conflicted
+++ resolved
@@ -4,6 +4,7 @@
         var CreateCourseUtils = CreateCourseUtilsFactory({
             name: '.new-course-name',
             org: '.new-course-org',
+            course_category: '.new-course-category',
             number: '.new-course-number',
             run: '.new-course-run',
             save: '.new-course-save',
@@ -23,66 +24,31 @@
         var saveNewCourse = function (e) {
             e.preventDefault();
 
-<<<<<<< HEAD
-            // One final check for empty values
-            var errors = _.reduce(
-                ['.new-course-name', '.new-course-org', '.new-course-category', '.new-course-number', '.new-course-run'],
-                function (acc, ele) {
-                    var $ele = $(ele);
-                    var error = validateRequiredField($ele.val());
-                    setNewCourseFieldInErr($ele.parent('li'), error);
-                    return error ? true : acc;
-                },
-                false
-            );
-
-            if (errors) {
-=======
             if (CreateCourseUtils.hasInvalidRequiredFields()) {
->>>>>>> d6688de7
                 return;
             }
 
             var $newCourseForm = $(this).closest('#create-course-form');
             var display_name = $newCourseForm.find('.new-course-name').val();
+            var org = $newCourseForm.find('.new-course-org').val();
             var course_category = $newCourseForm.find('.new-course-category').val();
-            var org = $newCourseForm.find('.new-course-org').val();
             var number = $newCourseForm.find('.new-course-number').val();
             var run = $newCourseForm.find('.new-course-run').val();
 
             course_info = {
                 org: org,
+                course_category: course_category,
                 number: number,
                 display_name: display_name,
                 run: run
             };
 
-<<<<<<< HEAD
-            $.postJSON('/course/', {
-                    'org': org,
-                    'course_category': course_category,
-                    'number': number,
-                    'display_name': display_name,
-                    'run': run
-                },
-                function (data) {
-                    if (data.url !== undefined) {
-                        window.location = data.url;
-                    } else if (data.ErrMsg !== undefined) {
-                        $('.wrap-error').addClass('is-shown');
-                        $('#course_creation_error').html('<p>' + data.ErrMsg + '</p>');
-                        $('.new-course-save').addClass('is-disabled');
-                    }
-                }
-            );
-=======
             analytics.track('Created a Course', course_info);
             CreateCourseUtils.createCourse(course_info, function (errorMessage) {
                 $('.wrap-error').addClass('is-shown');
                 $('#course_creation_error').html('<p>' + errorMessage + '</p>');
                 $('.new-course-save').addClass('is-disabled');
             });
->>>>>>> d6688de7
         };
 
         var cancelNewCourse = function (e) {
